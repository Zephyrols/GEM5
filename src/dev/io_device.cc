--- conflicted
+++ resolved
@@ -71,11 +71,7 @@
 PioDevice::init()
 {
     if (!pioPort)
-<<<<<<< HEAD
-        panic("Pio port %s not connected to anything!", name());
-=======
         panic("Pio port of %s not connected to anything!", name());
->>>>>>> a7394ad6
     pioPort->sendStatusChange(Port::RangeChange);
 }
 
