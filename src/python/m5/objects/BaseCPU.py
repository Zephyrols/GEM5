from m5 import build_env
from m5.config import *
from AlphaTLB import AlphaDTB, AlphaITB
from Bus import Bus

class BaseCPU(SimObject):
    type = 'BaseCPU'
    abstract = True
<<<<<<< HEAD
    mem = Param.MemObject("memory")
=======
    mem = Param.MemObject(Parent.any, "memory")
>>>>>>> 825a7aad

    system = Param.System(Parent.any, "system object")
    if build_env['FULL_SYSTEM']:
        dtb = Param.AlphaDTB(AlphaDTB(), "Data TLB")
        itb = Param.AlphaITB(AlphaITB(), "Instruction TLB")
        cpu_id = Param.Int(-1, "CPU identifier")
    else:
        workload = VectorParam.Process("processes to run")

    max_insts_all_threads = Param.Counter(0,
        "terminate when all threads have reached this inst count")
    max_insts_any_thread = Param.Counter(0,
        "terminate when any thread reaches this inst count")
    max_loads_all_threads = Param.Counter(0,
        "terminate when all threads have reached this load count")
    max_loads_any_thread = Param.Counter(0,
        "terminate when any thread reaches this load count")

    defer_registration = Param.Bool(False,
        "defer registration with system (for sampling)")

    clock = Param.Clock(Parent.clock, "clock speed")

    _mem_ports = []

    def connectMemPorts(self, bus):
        for p in self._mem_ports:
            exec('self.%s = bus.port' % p)

    def addPrivateSplitL1Caches(self, ic, dc):
        assert(len(self._mem_ports) == 2)
        self.icache = ic
        self.dcache = dc
        self.icache_port = ic.cpu_side
        self.dcache_port = dc.cpu_side
        self._mem_ports = ['icache.mem_side', 'dcache.mem_side']
#        self.mem = dc

    def addTwoLevelCacheHierarchy(self, ic, dc, l2c):
        self.addPrivateSplitL1Caches(ic, dc)
        self.toL2Bus = Bus()
        self.connectMemPorts(self.toL2Bus)
        self.l2cache = l2c
        self.l2cache.cpu_side = self.toL2Bus.port
        self._mem_ports = ['l2cache.mem_side']<|MERGE_RESOLUTION|>--- conflicted
+++ resolved
@@ -6,11 +6,7 @@
 class BaseCPU(SimObject):
     type = 'BaseCPU'
     abstract = True
-<<<<<<< HEAD
     mem = Param.MemObject("memory")
-=======
-    mem = Param.MemObject(Parent.any, "memory")
->>>>>>> 825a7aad
 
     system = Param.System(Parent.any, "system object")
     if build_env['FULL_SYSTEM']:
