// Copyright (c) 2006 The Regents of The University of Michigan
// All rights reserved.
//
// Redistribution and use in source and binary forms, with or without
// modification, are permitted provided that the following conditions are
// met: redistributions of source code must retain the above copyright
// notice, this list of conditions and the following disclaimer;
// redistributions in binary form must reproduce the above copyright
// notice, this list of conditions and the following disclaimer in the
// documentation and/or other materials provided with the distribution;
// neither the name of the copyright holders nor the names of its
// contributors may be used to endorse or promote products derived from
// this software without specific prior written permission.
//
// THIS SOFTWARE IS PROVIDED BY THE COPYRIGHT HOLDERS AND CONTRIBUTORS
// "AS IS" AND ANY EXPRESS OR IMPLIED WARRANTIES, INCLUDING, BUT NOT
// LIMITED TO, THE IMPLIED WARRANTIES OF MERCHANTABILITY AND FITNESS FOR
// A PARTICULAR PURPOSE ARE DISCLAIMED. IN NO EVENT SHALL THE COPYRIGHT
// OWNER OR CONTRIBUTORS BE LIABLE FOR ANY DIRECT, INDIRECT, INCIDENTAL,
// SPECIAL, EXEMPLARY, OR CONSEQUENTIAL DAMAGES (INCLUDING, BUT NOT
// LIMITED TO, PROCUREMENT OF SUBSTITUTE GOODS OR SERVICES; LOSS OF USE,
// DATA, OR PROFITS; OR BUSINESS INTERRUPTION) HOWEVER CAUSED AND ON ANY
// THEORY OF LIABILITY, WHETHER IN CONTRACT, STRICT LIABILITY, OR TORT
// (INCLUDING NEGLIGENCE OR OTHERWISE) ARISING IN ANY WAY OUT OF THE USE
// OF THIS SOFTWARE, EVEN IF ADVISED OF THE POSSIBILITY OF SUCH DAMAGE.
//
// Authors: Ali Saidi
//          Gabe Black

////////////////////////////////////////////////////////////////////
//
// Block Memory instructions
//

output header {{

        class BlockMem : public SparcMacroInst
        {
          protected:

            // Constructor
            // We make the assumption that all block memory operations
            // Will take 8 instructions to execute
            BlockMem(const char *mnem, ExtMachInst _machInst) :
                SparcMacroInst(mnem, _machInst, No_OpClass, 8)
            {}
        };

        class BlockMemImm : public BlockMem
        {
          protected:

            // Constructor
            BlockMemImm(const char *mnem, ExtMachInst _machInst) :
                BlockMem(mnem, _machInst)
            {}
        };

        class BlockMemMicro : public SparcMicroInst
        {
          protected:

            // Constructor
            BlockMemMicro(const char *mnem, ExtMachInst _machInst,
                    OpClass __opClass, int8_t _offset) :
                SparcMicroInst(mnem, _machInst, __opClass),
                offset(_offset)
            {}

            std::string generateDisassembly(Addr pc,
                const SymbolTable *symtab) const;

            const int8_t offset;
        };

        class BlockMemImmMicro : public BlockMemMicro
        {
          protected:

            // Constructor
            BlockMemImmMicro(const char *mnem, ExtMachInst _machInst,
                    OpClass __opClass, int8_t _offset) :
                BlockMemMicro(mnem, _machInst, __opClass, _offset),
                imm(sext<13>(SIMM13))
            {}

            std::string generateDisassembly(Addr pc,
                const SymbolTable *symtab) const;

            const int32_t imm;
        };
}};

output decoder {{
        std::string BlockMemMicro::generateDisassembly(Addr pc,
                const SymbolTable *symtab) const
        {
            std::stringstream response;
            bool load = flags[IsLoad];
            bool save = flags[IsStore];

            printMnemonic(response, mnemonic);
            if(save)
            {
                printReg(response, _srcRegIdx[0]);
                ccprintf(response, ", ");
            }
            ccprintf(response, "[ ");
            printReg(response, _srcRegIdx[!save ? 0 : 1]);
            ccprintf(response, " + ");
            printReg(response, _srcRegIdx[!save ? 1 : 2]);
            ccprintf(response, " ]");
            if(load)
            {
                ccprintf(response, ", ");
                printReg(response, _destRegIdx[0]);
            }

            return response.str();
        }

        std::string BlockMemImmMicro::generateDisassembly(Addr pc,
                const SymbolTable *symtab) const
        {
            std::stringstream response;
            bool load = flags[IsLoad];
            bool save = flags[IsStore];

            printMnemonic(response, mnemonic);
            if(save)
            {
                printReg(response, _srcRegIdx[1]);
                ccprintf(response, ", ");
            }
            ccprintf(response, "[ ");
            printReg(response, _srcRegIdx[0]);
            if(imm >= 0)
                ccprintf(response, " + 0x%x ]", imm);
            else
                ccprintf(response, " + -0x%x ]", -imm);
            if(load)
            {
                ccprintf(response, ", ");
                printReg(response, _destRegIdx[0]);
            }

            return response.str();
        }

}};

def template BlockMemDeclare {{
        /**
         * Static instruction class for a block memory operation
         */
        class %(class_name)s : public %(base_class)s
        {
          public:
            //Constructor
            %(class_name)s(ExtMachInst machInst);

          protected:
            class %(class_name)s_0 : public %(base_class)sMicro
            {
              public:
                //Constructor
                %(class_name)s_0(ExtMachInst machInst);
                %(BasicExecDeclare)s
                %(InitiateAccDeclare)s
                %(CompleteAccDeclare)s
            };

            class %(class_name)s_1 : public %(base_class)sMicro
            {
              public:
                //Constructor
                %(class_name)s_1(ExtMachInst machInst);
                %(BasicExecDeclare)s
                %(InitiateAccDeclare)s
                %(CompleteAccDeclare)s
            };

            class %(class_name)s_2 : public %(base_class)sMicro
            {
              public:
                //Constructor
                %(class_name)s_2(ExtMachInst machInst);
                %(BasicExecDeclare)s
                %(InitiateAccDeclare)s
                %(CompleteAccDeclare)s
            };

            class %(class_name)s_3 : public %(base_class)sMicro
            {
              public:
                //Constructor
                %(class_name)s_3(ExtMachInst machInst);
                %(BasicExecDeclare)s
                %(InitiateAccDeclare)s
                %(CompleteAccDeclare)s
            };

            class %(class_name)s_4 : public %(base_class)sMicro
            {
              public:
                //Constructor
                %(class_name)s_4(ExtMachInst machInst);
                %(BasicExecDeclare)s
                %(InitiateAccDeclare)s
                %(CompleteAccDeclare)s
            };

            class %(class_name)s_5 : public %(base_class)sMicro
            {
              public:
                //Constructor
                %(class_name)s_5(ExtMachInst machInst);
                %(BasicExecDeclare)s
                %(InitiateAccDeclare)s
                %(CompleteAccDeclare)s
            };

            class %(class_name)s_6 : public %(base_class)sMicro
            {
              public:
                //Constructor
                %(class_name)s_6(ExtMachInst machInst);
                %(BasicExecDeclare)s
                %(InitiateAccDeclare)s
                %(CompleteAccDeclare)s
            };

            class %(class_name)s_7 : public %(base_class)sMicro
            {
              public:
                //Constructor
                %(class_name)s_7(ExtMachInst machInst);
                %(BasicExecDeclare)s
                %(InitiateAccDeclare)s
                %(CompleteAccDeclare)s
            };
        };
}};

// Basic instruction class constructor template.
def template BlockMemConstructor {{
        inline %(class_name)s::%(class_name)s(ExtMachInst machInst)
            : %(base_class)s("%(mnemonic)s", machInst)
        {
            %(constructor)s;
            microOps[0] = new %(class_name)s_0(machInst);
            microOps[1] = new %(class_name)s_1(machInst);
            microOps[2] = new %(class_name)s_2(machInst);
            microOps[3] = new %(class_name)s_3(machInst);
            microOps[4] = new %(class_name)s_4(machInst);
            microOps[5] = new %(class_name)s_5(machInst);
            microOps[6] = new %(class_name)s_6(machInst);
            microOps[7] = new %(class_name)s_7(machInst);
        }
}};

def template BlockMemMicroConstructor {{
        inline %(class_name)s::
            %(class_name)s_%(micro_pc)s::
            %(class_name)s_%(micro_pc)s(ExtMachInst machInst) :
                %(base_class)sMicro("%(mnemonic)s[%(micro_pc)s]",
                        machInst, %(op_class)s, %(micro_pc)s * 8)
    {
        %(constructor)s;
        %(set_flags)s;
    }
}};

let {{

    def doBlockMemFormat(code, faultCode, execute, name, Name, asi, opt_flags):
        # XXX Need to take care of pstate.hpriv as well. The lower ASIs
        # are split into ones that are available in priv and hpriv, and
        # those that are only available in hpriv
        addrCalcReg = 'EA = Rs1 + Rs2 + offset;'
        addrCalcImm = 'EA = Rs1 + imm + offset;'
        iop = InstObjParams(name, Name, 'BlockMem', code, opt_flags)
        iop_imm = InstObjParams(name, Name + 'Imm', 'BlockMemImm', code, opt_flags)
        header_output = BlockMemDeclare.subst(iop) + BlockMemDeclare.subst(iop_imm)
        decoder_output = BlockMemConstructor.subst(iop) + BlockMemConstructor.subst(iop_imm)
        decode_block = ROrImmDecode.subst(iop)
        matcher = re.compile(r'Frd_N')
        exec_output = ''
        for microPc in range(8):
            flag_code = ''
            if (microPc == 7):
                flag_code = "flags[IsLastMicroOp] = true;"
            else:
                flag_code = "flags[IsDelayedCommit] = true;"
            pcedCode = matcher.sub("Frd_%d" % microPc, code)
            iop = InstObjParams(name, Name, 'BlockMem',
                    {"code": pcedCode, "ea_code": addrCalcReg,
                    "fault_check": faultCode, "micro_pc": microPc,
                    "set_flags": flag_code}, opt_flags)
            iop_imm = InstObjParams(name, Name + 'Imm', 'BlockMemImm',
                    {"code": pcedCode, "ea_code": addrCalcImm,
                    "fault_check": faultCode, "micro_pc": microPc,
                    "set_flags": flag_code}, opt_flags)
            decoder_output += BlockMemMicroConstructor.subst(iop)
            decoder_output += BlockMemMicroConstructor.subst(iop_imm)
            exec_output += doDualSplitExecute(
                    pcedCode, addrCalcReg, addrCalcImm, execute, faultCode,
                    makeMicroName(name, microPc),
                    makeMicroName(name + "Imm", microPc),
                    makeMicroName(Name, microPc),
                    makeMicroName(Name + "Imm", microPc),
                    asi, opt_flags);
            faultCode = ''
        return (header_output, decoder_output, exec_output, decode_block)
}};

<<<<<<< HEAD
def format BlockLoad(code, asi, *opt_flags) {{
        # We need to make sure to check the highest priority fault last.
        # That way, if other faults have been detected, they'll be overwritten
        # rather than the other way around.
        faultCode = AlternateASIPrivFaultCheck + BlockAlignmentFaultCheck
        (header_output,
         decoder_output,
         exec_output,
         decode_block) = doBlockMemFormat(code, faultCode,
             LoadExecute, name, Name, asi, opt_flags)
}};

def format BlockStore(code, asi, *opt_flags) {{
        # We need to make sure to check the highest priority fault last.
        # That way, if other faults have been detected, they'll be overwritten
        # rather than the other way around.
        faultCode = AlternateASIPrivFaultCheck + BlockAlignmentFaultCheck
        (header_output,
         decoder_output,
         exec_output,
         decode_block) = doBlockMemFormat(code, faultCode,
             StoreExecute, name, Name, asi, opt_flags)
=======
def format BlockLoad(code, *opt_flags) {{
    # We need to make sure to check the highest priority fault last.
    # That way, if other faults have been detected, they'll be overwritten
    # rather than the other way around.
    faultCode = AlternateASIPrivFaultCheck + BlockAlignmentFaultCheck
    (header_output,
     decoder_output,
     exec_output,
     decode_block) = doBlockMemFormat(code, faultCode,
         LoadFuncs, name, Name, opt_flags)
}};

def format BlockStore(code, *opt_flags) {{
    # We need to make sure to check the highest priority fault last.
    # That way, if other faults have been detected, they'll be overwritten
    # rather than the other way around.
    faultCode = AlternateASIPrivFaultCheck + BlockAlignmentFaultCheck
    (header_output,
     decoder_output,
     exec_output,
     decode_block) = doBlockMemFormat(code, faultCode,
         StoreFuncs, name, Name, opt_flags)
>>>>>>> f4f00c5a
}};<|MERGE_RESOLUTION|>--- conflicted
+++ resolved
@@ -314,7 +314,6 @@
         return (header_output, decoder_output, exec_output, decode_block)
 }};
 
-<<<<<<< HEAD
 def format BlockLoad(code, asi, *opt_flags) {{
         # We need to make sure to check the highest priority fault last.
         # That way, if other faults have been detected, they'll be overwritten
@@ -324,7 +323,7 @@
          decoder_output,
          exec_output,
          decode_block) = doBlockMemFormat(code, faultCode,
-             LoadExecute, name, Name, asi, opt_flags)
+             LoadFuncs, name, Name, asi, opt_flags)
 }};
 
 def format BlockStore(code, asi, *opt_flags) {{
@@ -336,29 +335,5 @@
          decoder_output,
          exec_output,
          decode_block) = doBlockMemFormat(code, faultCode,
-             StoreExecute, name, Name, asi, opt_flags)
-=======
-def format BlockLoad(code, *opt_flags) {{
-    # We need to make sure to check the highest priority fault last.
-    # That way, if other faults have been detected, they'll be overwritten
-    # rather than the other way around.
-    faultCode = AlternateASIPrivFaultCheck + BlockAlignmentFaultCheck
-    (header_output,
-     decoder_output,
-     exec_output,
-     decode_block) = doBlockMemFormat(code, faultCode,
-         LoadFuncs, name, Name, opt_flags)
-}};
-
-def format BlockStore(code, *opt_flags) {{
-    # We need to make sure to check the highest priority fault last.
-    # That way, if other faults have been detected, they'll be overwritten
-    # rather than the other way around.
-    faultCode = AlternateASIPrivFaultCheck + BlockAlignmentFaultCheck
-    (header_output,
-     decoder_output,
-     exec_output,
-     decode_block) = doBlockMemFormat(code, faultCode,
-         StoreFuncs, name, Name, opt_flags)
->>>>>>> f4f00c5a
+             StoreFuncs, name, Name, asi, opt_flags)
 }};