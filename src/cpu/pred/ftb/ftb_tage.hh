#ifndef __CPU_PRED_FTB_TAGE_HH__
#define __CPU_PRED_FTB_TAGE_HH__

#include <deque>
#include <map>
#include <vector>
#include <utility>

#include "base/sat_counter.hh"
#include "base/statistics.hh"
#include "base/types.hh"
#include "cpu/inst_seq.hh"
#include "cpu/pred/ftb/folded_hist.hh"
#include "cpu/pred/ftb/stream_struct.hh"
#include "cpu/pred/ftb/timed_base_pred.hh"
#include "debug/DecoupleBP.hh"
#include "debug/FTBTAGEUseful.hh"
#include "params/FTBTAGE.hh"
#include "sim/sim_object.hh"

namespace gem5
{

namespace branch_prediction
{

namespace ftb_pred
{

class FTBTAGE : public TimedBaseFTBPredictor
{
    using defer = std::shared_ptr<void>;
    using bitset = boost::dynamic_bitset<>;
  public:
    typedef FTBTAGEParams Params;

    struct TageEntry
    {
        public:
            bool valid;
            Addr tag;
            short counter;
            bool useful;

            TageEntry() : valid(false), tag(0), counter(0), useful(false) {}

            TageEntry(Addr tag, short counter) :
                      valid(true), tag(tag), counter(counter), useful(false) {}

    };

    struct TagePrediction
    {
        public:
            bool mainFound;
            short mainCounter;
            short altCounter;
            unsigned table;
            Addr index;
            Addr tag;
            bool useAlt;
            bitset usefulMask;
            bool taken;

            TagePrediction() : mainFound(false), mainCounter(0), altCounter(0),
                                table(0), index(0), tag(0), useAlt(false), taken(false) {}

            TagePrediction(bool mainFound, short mainCounter, short altCounter, unsigned table,
                            Addr index, Addr tag, bool useAlt, bitset usefulMask, bool taken) :
                            mainFound(mainFound), mainCounter(mainCounter), altCounter(altCounter),
                            table(table), index(index), tag(tag), useAlt(useAlt), usefulMask(usefulMask),
                            taken(taken) {}


    };

  public:
    FTBTAGE(const Params& p);
    ~FTBTAGE();

    void tickStart() override;

    void tick() override;
    // make predictions, record in stage preds
    void putPCHistory(Addr startAddr,
                      const boost::dynamic_bitset<> &history,
                      std::array<FullFTBPrediction, 3> &stagePreds) override;

    std::shared_ptr<void> getPredictionMeta() override;

    void specUpdateHist(const boost::dynamic_bitset<> &history, FullFTBPrediction &pred) override;

    void recoverHist(const boost::dynamic_bitset<> &history, const FetchStream &entry, int shamt, bool cond_taken) override;

    void update(const FetchStream &entry) override;

    unsigned getDelay() override { return 1; }

    // check folded hists after speculative update and recover
    void checkFoldedHist(const bitset &history, const char *when);

  private:


    
    // return provided
    std::vector<bool> lookupHelper(Addr stream_start,
                        std::vector<TageEntry> &main_entries,
                        std::vector<int> &main_tables, std::vector<int> &main_table_indices,
                        std::vector<bool> &use_alt_preds, std::vector<bitset> &usefulMasks);

    Addr getTageIndex(Addr pc, int table);

    Addr getTageIndex(Addr pc, int table, bitset &foldedHist);

    Addr getTageTag(Addr pc, int table);

    Addr getTageTag(Addr pc, int table, bitset &foldedHist);

    unsigned getBaseTableIndex(Addr pc);

    void doUpdateHist(const bitset &history, int shamt, bool taken);

    const unsigned numPredictors;

    std::vector<unsigned> tableSizes;
    std::vector<unsigned> tableIndexBits;
    std::vector<bitset> tableIndexMasks;
    // std::vector<uint64_t> tablePcMasks;
    std::vector<unsigned> tableTagBits;
    std::vector<bitset> tableTagMasks;
    std::vector<unsigned> tablePcShifts;
    std::vector<unsigned> histLengths;
    std::vector<FoldedHist> tagFoldedHist;
    std::vector<FoldedHist> indexFoldedHist;

    LFSR64 allocLFSR;

    unsigned maxHistLen;

    std::vector<std::vector<std::vector<TageEntry>>> tageTable;

    std::vector<std::vector<short>> baseTable;

    std::vector<std::vector<short>> useAlt;

    bool matchTag(Addr expected, Addr found);

    void setTag(Addr &dest, Addr src, int table);

    bool debugFlagOn{false};

    unsigned numTablesToAlloc;

    unsigned numBr;

    unsigned instShiftAmt {1};

    void updateCounter(bool taken, unsigned width, short &counter);

    bool satIncrement(int max, short &counter);

    bool satDecrement(int min, short &counter);

    Addr getUseAltIdx(Addr pc);

    std::vector<int> usefulResetCnt;



    std::vector<Addr> tageIndex;

    std::vector<Addr> tageTag;

    bool enableSC;

public:

    void recoverFoldedHist(const bitset& history);

    // void checkFoldedHist(const bitset& history);
public:
    class StatisticalCorrector {
      public:
        // TODO: parameterize
        StatisticalCorrector(int numBr) : numBr(numBr) {
          scCntTable.resize(numPredictors);
          tableIndexBits.resize(numPredictors);
          for (int i = 0; i < numPredictors; i++) {
            tableIndexBits[i] = ceilLog2(tableSizes[i]);
            foldedHist.push_back(FoldedHist(histLens[i], tableIndexBits[i], numBr));
            scCntTable[i].resize(tableSizes[i]);
            for (auto &br_counters : scCntTable[i]) {
              br_counters.resize(numBr);
              for (auto &tOrNt : br_counters) {
                tOrNt.resize(2, 0);
              }
            }
          }
          // initial theshold
          thresholds.resize(numBr, 6);
          TCs.resize(numBr, neutralVal);
        };

        typedef struct SCPrediction {
            bool tageTaken;
            bool scUsed;
            bool scPred;
            int scSum;
            SCPrediction() : tageTaken(false), scUsed(false), scPred(false), scSum(0) {}
        } SCPrediction;

        typedef struct SCMeta {
            std::vector<FoldedHist> indexFoldedHist;
            std::vector<SCPrediction> scPreds;
        } SCMeta;

      public:
        Addr getIndex(Addr pc, int t);

        Addr getIndex(Addr pc, int t, bitset &foldedHist);

        std::vector<FoldedHist> getFoldedHist();

        std::vector<SCPrediction> getPredictions(Addr pc, std::vector<TagePrediction> &tagePreds);

        void update(Addr pc, SCMeta meta, std::vector<bool> needToUpdates, std::vector<bool> actualTakens);

        void recoverHist(std::vector<FoldedHist> &fh);

        void doUpdateHist(const boost::dynamic_bitset<> &history, int shamt, bool cond_taken);

      private:
        int numBr;

        int numPredictors = 4;

        int scCounterWidth = 6;

        std::vector<int> thresholds;

        int minThres = 5;

        int maxThres = 31;

        std::vector<int> TCs;

        int TCWidth = 6;

        int neutralVal = 1 << (TCWidth - 1);

        std::vector<FoldedHist> foldedHist;

        std::vector<int> tableIndexBits;

        // std::vector<bool> tagVec;

        // table - table index - numBr - taken/not taken
        std::vector<std::vector<std::vector<std::vector<int>>>> scCntTable;

        std::vector<unsigned> histLens {0, 4, 10, 16};

        std::vector<int> tableSizes {256, 256, 256, 256};

        std::vector<int> tablePcShifts {1, 1, 1, 1};

        bool satPos(int &counter, int counterBits);

        bool satNeg(int &counter, int counterBits);

        void counterUpdate(int &ctr, int nbits, bool taken);

    };

    StatisticalCorrector sc;

private:
    using SCMeta = StatisticalCorrector::SCMeta;
    typedef struct TageMeta {
        std::vector<TagePrediction> preds;
        std::vector<FoldedHist> tagFoldedHist;
        std::vector<FoldedHist> indexFoldedHist;
        SCMeta scMeta;
        TageMeta(std::vector<TagePrediction> preds, std::vector<FoldedHist> tagFoldedHist,
            std::vector<FoldedHist> indexFoldedHist, SCMeta scMeta) :
            preds(preds), tagFoldedHist(tagFoldedHist), indexFoldedHist(indexFoldedHist),
            scMeta(scMeta) {}
        TageMeta() {}
        TageMeta(const TageMeta &other) {
            preds = other.preds;
            tagFoldedHist = other.tagFoldedHist;
            indexFoldedHist = other.indexFoldedHist;
            scMeta = other.scMeta;
        }
    } TageMeta;

    TageMeta meta;
<<<<<<< HEAD

    struct TageBankStats : public statistics::Group {
        statistics::Distribution predTableHits;
        statistics::Scalar predNoHitUseBim;
        statistics::Scalar predUseAlt;
        statistics::Distribution updateTableHits;
        statistics::Scalar updateNoHitUseBim;
        statistics::Scalar updateUseAlt;
    
        statistics::Scalar updateUseAltCorrect;
        statistics::Scalar updateUseAltWrong;
        statistics::Scalar updateAltDiffers;
        statistics::Scalar updateUseAltOnNaUpdated;
        statistics::Scalar updateUseAltOnNaInc;
        statistics::Scalar updateUseAltOnNaDec;
        statistics::Scalar updateProviderNa;
        statistics::Scalar updateUseNaCorrect;
        statistics::Scalar updateUseNaWrong;
        statistics::Scalar updateUseAltOnNa;
        statistics::Scalar updateUseAltOnNaCorrect;
        statistics::Scalar updateUseAltOnNaWrong;
        statistics::Scalar updateAllocFailure;
        statistics::Scalar updateAllocSuccess;
        statistics::Scalar updateMispred;
        statistics::Scalar updateResetU;
        statistics::Distribution updateResetUCtrInc;
        statistics::Distribution updateResetUCtrDec;

        int bankIdx;
        int numPredictors;

        TageBankStats(statistics::Group* parent, const char *name, int numPredictors);
        void updateStatsWithTagePrediction(const TagePrediction &pred, bool when_pred);
    } ;
    
    TageBankStats **tageBankStats;

public:

    void recoverFoldedHist(const bitset& history);

    // void checkFoldedHist(const bitset& history);
=======
>>>>>>> f441dbf0
};
}

}

}

#endif  // __CPU_PRED_FTB_TAGE_HH__<|MERGE_RESOLUTION|>--- conflicted
+++ resolved
@@ -173,129 +173,6 @@
     std::vector<Addr> tageTag;
 
     bool enableSC;
-
-public:
-
-    void recoverFoldedHist(const bitset& history);
-
-    // void checkFoldedHist(const bitset& history);
-public:
-    class StatisticalCorrector {
-      public:
-        // TODO: parameterize
-        StatisticalCorrector(int numBr) : numBr(numBr) {
-          scCntTable.resize(numPredictors);
-          tableIndexBits.resize(numPredictors);
-          for (int i = 0; i < numPredictors; i++) {
-            tableIndexBits[i] = ceilLog2(tableSizes[i]);
-            foldedHist.push_back(FoldedHist(histLens[i], tableIndexBits[i], numBr));
-            scCntTable[i].resize(tableSizes[i]);
-            for (auto &br_counters : scCntTable[i]) {
-              br_counters.resize(numBr);
-              for (auto &tOrNt : br_counters) {
-                tOrNt.resize(2, 0);
-              }
-            }
-          }
-          // initial theshold
-          thresholds.resize(numBr, 6);
-          TCs.resize(numBr, neutralVal);
-        };
-
-        typedef struct SCPrediction {
-            bool tageTaken;
-            bool scUsed;
-            bool scPred;
-            int scSum;
-            SCPrediction() : tageTaken(false), scUsed(false), scPred(false), scSum(0) {}
-        } SCPrediction;
-
-        typedef struct SCMeta {
-            std::vector<FoldedHist> indexFoldedHist;
-            std::vector<SCPrediction> scPreds;
-        } SCMeta;
-
-      public:
-        Addr getIndex(Addr pc, int t);
-
-        Addr getIndex(Addr pc, int t, bitset &foldedHist);
-
-        std::vector<FoldedHist> getFoldedHist();
-
-        std::vector<SCPrediction> getPredictions(Addr pc, std::vector<TagePrediction> &tagePreds);
-
-        void update(Addr pc, SCMeta meta, std::vector<bool> needToUpdates, std::vector<bool> actualTakens);
-
-        void recoverHist(std::vector<FoldedHist> &fh);
-
-        void doUpdateHist(const boost::dynamic_bitset<> &history, int shamt, bool cond_taken);
-
-      private:
-        int numBr;
-
-        int numPredictors = 4;
-
-        int scCounterWidth = 6;
-
-        std::vector<int> thresholds;
-
-        int minThres = 5;
-
-        int maxThres = 31;
-
-        std::vector<int> TCs;
-
-        int TCWidth = 6;
-
-        int neutralVal = 1 << (TCWidth - 1);
-
-        std::vector<FoldedHist> foldedHist;
-
-        std::vector<int> tableIndexBits;
-
-        // std::vector<bool> tagVec;
-
-        // table - table index - numBr - taken/not taken
-        std::vector<std::vector<std::vector<std::vector<int>>>> scCntTable;
-
-        std::vector<unsigned> histLens {0, 4, 10, 16};
-
-        std::vector<int> tableSizes {256, 256, 256, 256};
-
-        std::vector<int> tablePcShifts {1, 1, 1, 1};
-
-        bool satPos(int &counter, int counterBits);
-
-        bool satNeg(int &counter, int counterBits);
-
-        void counterUpdate(int &ctr, int nbits, bool taken);
-
-    };
-
-    StatisticalCorrector sc;
-
-private:
-    using SCMeta = StatisticalCorrector::SCMeta;
-    typedef struct TageMeta {
-        std::vector<TagePrediction> preds;
-        std::vector<FoldedHist> tagFoldedHist;
-        std::vector<FoldedHist> indexFoldedHist;
-        SCMeta scMeta;
-        TageMeta(std::vector<TagePrediction> preds, std::vector<FoldedHist> tagFoldedHist,
-            std::vector<FoldedHist> indexFoldedHist, SCMeta scMeta) :
-            preds(preds), tagFoldedHist(tagFoldedHist), indexFoldedHist(indexFoldedHist),
-            scMeta(scMeta) {}
-        TageMeta() {}
-        TageMeta(const TageMeta &other) {
-            preds = other.preds;
-            tagFoldedHist = other.tagFoldedHist;
-            indexFoldedHist = other.indexFoldedHist;
-            scMeta = other.scMeta;
-        }
-    } TageMeta;
-
-    TageMeta meta;
-<<<<<<< HEAD
 
     struct TageBankStats : public statistics::Group {
         statistics::Distribution predTableHits;
@@ -338,8 +215,122 @@
     void recoverFoldedHist(const bitset& history);
 
     // void checkFoldedHist(const bitset& history);
-=======
->>>>>>> f441dbf0
+public:
+    class StatisticalCorrector {
+      public:
+        // TODO: parameterize
+        StatisticalCorrector(int numBr) : numBr(numBr) {
+          scCntTable.resize(numPredictors);
+          tableIndexBits.resize(numPredictors);
+          for (int i = 0; i < numPredictors; i++) {
+            tableIndexBits[i] = ceilLog2(tableSizes[i]);
+            foldedHist.push_back(FoldedHist(histLens[i], tableIndexBits[i], numBr));
+            scCntTable[i].resize(tableSizes[i]);
+            for (auto &br_counters : scCntTable[i]) {
+              br_counters.resize(numBr);
+              for (auto &tOrNt : br_counters) {
+                tOrNt.resize(2, 0);
+              }
+            }
+          }
+          // initial theshold
+          thresholds.resize(numBr, 6);
+          TCs.resize(numBr, neutralVal);
+        };
+
+        typedef struct SCPrediction {
+            bool tageTaken;
+            bool scUsed;
+            bool scPred;
+            int scSum;
+            SCPrediction() : tageTaken(false), scUsed(false), scPred(false), scSum(0) {}
+        } SCPrediction;
+
+        typedef struct SCMeta {
+            std::vector<FoldedHist> indexFoldedHist;
+            std::vector<SCPrediction> scPreds;
+        } SCMeta;
+
+      public:
+        Addr getIndex(Addr pc, int t);
+
+        Addr getIndex(Addr pc, int t, bitset &foldedHist);
+
+        std::vector<FoldedHist> getFoldedHist();
+
+        std::vector<SCPrediction> getPredictions(Addr pc, std::vector<TagePrediction> &tagePreds);
+
+        void update(Addr pc, SCMeta meta, std::vector<bool> needToUpdates, std::vector<bool> actualTakens);
+
+        void recoverHist(std::vector<FoldedHist> &fh);
+
+        void doUpdateHist(const boost::dynamic_bitset<> &history, int shamt, bool cond_taken);
+
+      private:
+        int numBr;
+
+        int numPredictors = 4;
+
+        int scCounterWidth = 6;
+
+        std::vector<int> thresholds;
+
+        int minThres = 5;
+
+        int maxThres = 31;
+
+        std::vector<int> TCs;
+
+        int TCWidth = 6;
+
+        int neutralVal = 1 << (TCWidth - 1);
+
+        std::vector<FoldedHist> foldedHist;
+
+        std::vector<int> tableIndexBits;
+
+        // std::vector<bool> tagVec;
+
+        // table - table index - numBr - taken/not taken
+        std::vector<std::vector<std::vector<std::vector<int>>>> scCntTable;
+
+        std::vector<unsigned> histLens {0, 4, 10, 16};
+
+        std::vector<int> tableSizes {256, 256, 256, 256};
+
+        std::vector<int> tablePcShifts {1, 1, 1, 1};
+
+        bool satPos(int &counter, int counterBits);
+
+        bool satNeg(int &counter, int counterBits);
+
+        void counterUpdate(int &ctr, int nbits, bool taken);
+
+    };
+
+    StatisticalCorrector sc;
+
+private:
+    using SCMeta = StatisticalCorrector::SCMeta;
+    typedef struct TageMeta {
+        std::vector<TagePrediction> preds;
+        std::vector<FoldedHist> tagFoldedHist;
+        std::vector<FoldedHist> indexFoldedHist;
+        SCMeta scMeta;
+        TageMeta(std::vector<TagePrediction> preds, std::vector<FoldedHist> tagFoldedHist,
+            std::vector<FoldedHist> indexFoldedHist, SCMeta scMeta) :
+            preds(preds), tagFoldedHist(tagFoldedHist), indexFoldedHist(indexFoldedHist),
+            scMeta(scMeta) {}
+        TageMeta() {}
+        TageMeta(const TageMeta &other) {
+            preds = other.preds;
+            tagFoldedHist = other.tagFoldedHist;
+            indexFoldedHist = other.indexFoldedHist;
+            scMeta = other.scMeta;
+        }
+    } TageMeta;
+
+    TageMeta meta;
 };
 }
 
