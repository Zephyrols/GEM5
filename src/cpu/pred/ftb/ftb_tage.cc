#include "cpu/pred/ftb/ftb_tage.hh"

#include <algorithm>
#include <cmath>
#include <ctime>

#include "base/debug_helper.hh"
#include "base/intmath.hh"
#include "base/trace.hh"
#include "cpu/pred/ftb/stream_common.hh"
#include "debug/FTBTAGE.hh"

namespace gem5 {

namespace branch_prediction {

namespace ftb_pred{

FTBTAGE::FTBTAGE(const Params& p):
TimedBaseFTBPredictor(p),
numPredictors(p.numPredictors),
tableSizes(p.tableSizes),
tableTagBits(p.TTagBitSizes),
tablePcShifts(p.TTagPcShifts),
histLengths(p.histLengths),
maxHistLen(p.maxHistLen),
numTablesToAlloc(p.numTablesToAlloc),
numBr(p.numBr),
sc(p.numBr)
{
    tageBankStats = new TageBankStats * [numBr];
    for (int i = 0; i < numBr; i++) {
        tageBankStats[i] = new TageBankStats(this, 
            (std::string("bank_")+std::to_string(i)).c_str(),
            numPredictors);
    }

    DPRINTF(FTBTAGE, "FTBTAGE constructor\n");
    tageTable.resize(numPredictors);
    tableIndexBits.resize(numPredictors);
    tableIndexMasks.resize(numPredictors);
    tableTagBits.resize(numPredictors);
    tableTagMasks.resize(numPredictors);
    baseTable.resize(2048); // need modify
    for (unsigned int i = 0; i < p.numPredictors; ++i) {
        //initialize ittage predictor
        assert(tableSizes.size() >= numPredictors);
        tageTable[i].resize(tableSizes[i]);
        for (int j = 0; j < tableSizes[i]; ++j) {
            tageTable[i][j].resize(numBr);
        }


        tableIndexBits[i] = ceilLog2(tableSizes[i]);
        tableIndexMasks[i].resize(tableIndexBits[i], true);

        assert(histLengths.size() >= numPredictors);

        assert(tableTagBits.size() >= numPredictors);
        tableTagMasks[i].resize(tableTagBits[i], true);

        assert(tablePcShifts.size() >= numPredictors);

        tagFoldedHist.push_back(FoldedHist((int)histLengths[i], (int)tableTagBits[i], (int)numBr));
        indexFoldedHist.push_back(FoldedHist((int)histLengths[i], (int)tableIndexBits[i], (int)numBr));
    }
    for (unsigned i = 0; i < baseTable.size(); ++i) {
        baseTable[i].resize(numBr);
    }
    usefulResetCnt.resize(numBr, 0);

    useAlt.resize(128);
    for (unsigned i = 0; i < useAlt.size(); ++i) {
        useAlt[i].resize(numBr, 0);
    }
<<<<<<< HEAD
}

FTBTAGE::~FTBTAGE()
{
    for (int i = 0; i < numBr; i++) {
        delete tageBankStats[i];
    }
    delete [] tageBankStats;
=======
    usefulResetCnt.resize(numBr, 128);

    // sc
    enableSC = true;
    // if (enableSC) {
    //     sc = StatisticalCorrector(numBr);
    // }
>>>>>>> f441dbf0
}

void
FTBTAGE::tickStart()
{
}

void
FTBTAGE::tick() {}

std::vector<bool>
FTBTAGE::lookupHelper(Addr startAddr,
                      std::vector<TageEntry> &main_entries,
                      std::vector<int> &main_tables,
                      std::vector<int> &main_table_indices,
                      std::vector<bool> &use_alt_preds, std::vector<bitset> &usefulMasks)
{
    DPRINTF(FTBTAGE, "lookupHelper startAddr: %#lx\n", startAddr);
    for (auto &t : main_tables) { t = -1; }
    for (auto &t : main_table_indices) { t = -1; }

    std::vector<bool> provided;
    provided.resize(numBr, false);

    for (int b = 0; b < numBr; b++) {
        // make main prediction
        int provider_counts = 0;
        for (int i = numPredictors - 1; i >= 0; --i) {
            Addr tmp_index = getTageIndex(startAddr, i);
            Addr tmp_tag = getTageTag(startAddr, i);
            auto &way = tageTable[i][tmp_index][b];
            bool match = way.valid && matchTag(tmp_tag, way.tag);

            if (match) {
                main_entries[b] = way;
                main_tables[b] = i;
                main_table_indices[b] = tmp_index;
                ++provider_counts;
                break;
            }

            usefulMasks[b].resize(numPredictors-i);
            usefulMasks[b] <<= 1;
            usefulMasks[b][0] = way.useful;
            DPRINTF(FTBTAGE, "table %d, index %d, lookup tag %d, tag %d, useful %d\n",
                i, tmp_index, tmp_tag, way.tag, way.useful);
        }


        if (provider_counts > 0) {
            auto main_entry = main_entries[b];
            if (useAlt[getUseAltIdx(startAddr)][b] > 0 &&
                (main_entry.counter == -1 || main_entry.counter == 0)) {
                use_alt_preds[b] = true;
            } else {
                use_alt_preds[b] = false;
            }
            provided[b] = true;
        } else {
            use_alt_preds[b] = true;
            provided[b] = false;
        }
        DPRINTF(FTBTAGE, "lookup cond %d, provider_counts %d, main_table %d, main_table_index %d, use_alt %d\n",
                    b, provider_counts, main_tables[b], main_table_indices[b], use_alt_preds[b]);
    }
    return provided;
}

void
FTBTAGE::putPCHistory(Addr stream_start, const bitset &history, std::array<FullFTBPrediction, 3> &stagePreds) {
    DPRINTF(FTBTAGE, "putPCHistory startAddr: %#lx\n", stream_start);
    std::vector<TageEntry> entries;
    entries.resize(numBr);

    for (int i = 0; i < numBr; ++i) {
        entries[i].valid = false;
    }
    std::vector<int> main_tables;
    std::vector<int> main_table_indices;
    std::vector<bool> use_alt_preds;
    std::vector<bitset> usefulMasks;
    std::vector<bool> takens;
    main_tables.resize(numBr, -1);
    main_table_indices.resize(numBr, -1);
    use_alt_preds.resize(numBr, false);
    usefulMasks.resize(numBr);
    takens.resize(numBr, false);

    // get prediction and save it
    std::vector<bool> found = lookupHelper(stream_start, entries, main_tables,
                                    main_table_indices, use_alt_preds, usefulMasks);


    std::vector<short> altRes = baseTable.at(getBaseTableIndex(stream_start));

    std::vector<TagePrediction> preds;
    preds.resize(numBr);
    for (int b = 0; b < numBr; ++b) {
        takens[b] = use_alt_preds[b] ? altRes[b] >= 0 : entries[b].counter >= 0;
        preds[b] = TagePrediction(found[b], entries[b].counter, altRes[b],
<<<<<<< HEAD
            main_tables[b], main_table_indices[b], entries[b].tag, use_alt_preds[b], usefulMasks[b]);
        tageBankStats[b]->updateStatsWithTagePrediction(preds[b], true);
=======
            main_tables[b], main_table_indices[b], entries[b].tag, use_alt_preds[b],
            usefulMasks[b], takens[b]);
    }

    // sc prediction
    if (enableSC) {
        auto scPreds = sc.getPredictions(stream_start, preds);
        for (int i = 0; i < numBr; ++i) {
            takens[i] = scPreds[i].scPred;
        }
        meta.scMeta.scPreds = scPreds;
        meta.scMeta.indexFoldedHist = sc.getFoldedHist();
>>>>>>> f441dbf0
    }
    
    for (int s = getDelay(); s < stagePreds.size(); ++s) {
        stagePreds[s].condTakens.clear();
        for (int i = 0; i < numBr; ++i) {
            // TODO: use pred results
            stagePreds[s].condTakens.push_back(takens[i]);
        }
    }

    meta.preds = preds;
    meta.tagFoldedHist = tagFoldedHist;
    meta.indexFoldedHist = indexFoldedHist;
    DPRINTF(FTBTAGE, "putPCHistory end\n");
}

std::shared_ptr<void>
FTBTAGE::getPredictionMeta() {
    std::shared_ptr<void> meta_void_ptr = std::make_shared<TageMeta>(meta);
    return meta_void_ptr;
}

void
FTBTAGE::update(const FetchStream &entry)
{

    Addr startAddr = entry.startPC;
    DPRINTF(FTBTAGE, "update startAddr: %#lx\n", startAddr);
    std::vector<bool> need_to_update;
    need_to_update.resize(numBr, false);
    auto ftb_entry = entry.updateFTBEntry;

    // get number of conditional branches to update
    int cond_num = 0;
    if (entry.exeTaken) {
        cond_num = ftb_entry.getNumCondInEntryBefore(entry.exeBranchInfo.pc);
        // for case of ftb entry is not full
        if (cond_num < numBr) {
            cond_num += !entry.exeBranchInfo.isUncond() ? 1 : 0;
        }
        // if ftb entry is full, and this branch is conditional,
        // we cannot update the last branch, as it will be removed
        // from current ftb entry
    } else {
        // corresponding to RTL, but in fact we should consider
        // whether the branches are flushed
        // TODO: fix it and check whether it can bring performance improvement
        cond_num = ftb_entry.getTotalNumConds();
    }
    assert(cond_num <= numBr);
    for (int i = 0; i < cond_num; i++) {
        need_to_update[i] = true;
    }
    DPRINTF(FTBTAGE, "need to update size %d\n", need_to_update.size());

    // get tage predictions from meta
    // TODO: use component idx
    auto meta = std::static_pointer_cast<TageMeta>(entry.predMetas[2]);
    auto preds = meta->preds;
    auto scMeta = meta->scMeta;
    std::vector<bool> actualTakens;
    actualTakens.resize(numBr, false);

    auto updateTagFoldedHist = meta->tagFoldedHist;
    auto updateIndexFoldedHist = meta->indexFoldedHist;
    for (int b = 0; b < numBr; b++) {
        DPRINTF(FTBTAGE, "try to update cond %d \n", b);
        if (!need_to_update[b]) {
            DPRINTF(FTBTAGE, "no need to update, skipping\n");
            // we could also use break
            // because we assume that the branches are in order
            // if the first branch is not executed (need to update), the following branches
            // will not be executed either, thus we don't need to update them
            continue;
        }

        auto stat = tageBankStats[b];
        stat->updateStatsWithTagePrediction(preds[b], false);
        bool this_cond_actually_taken = entry.exeTaken && entry.exeBranchInfo == ftb_entry.slots[b];
        actualTakens[b] = this_cond_actually_taken;

        TagePrediction pred = preds[b];
        bool mainFound = pred.mainFound;
        bool mainTaken = pred.mainCounter >= 0;
        bool mainWeak = pred.mainCounter == 0 || pred.mainCounter == -1;
        bool altTaken = baseTable.at(getBaseTableIndex(startAddr))[b] >= 0;

        // update useful bit, counter and predTaken for main entry
        if (mainFound) { // updateProvided
            DPRINTF(FTBTAGE, "prediction provided by table %d, idx %d, updating corresponding entry\n",
                pred.table, pred.index);
            auto &way = tageTable[pred.table][pred.index][b];

            if (mainTaken != altTaken) { // updateAltDiffers
                way.useful = this_cond_actually_taken == mainTaken; // updateProviderCorrect
            }
            DPRINTF(FTBTAGE, "useful bit set to %d\n", way.useful);

            updateCounter(this_cond_actually_taken, 3, way.counter);
        }

        // update base table counter
        if (pred.useAlt) {
            unsigned base_idx = getBaseTableIndex(startAddr);
            DPRINTF(FTBTAGE, "prediction provided by base table idx %d, updating corresponding entry\n", base_idx);
            updateCounter(this_cond_actually_taken, 2, baseTable.at(base_idx)[b]);
        }

        // update use_alt_counters
        if (pred.mainFound && mainWeak && mainTaken != altTaken) {
            DPRINTF(FTBTAGE, "use_alt_on_provider_weak, alt %s, updating use_alt_counter\n",
                altTaken == this_cond_actually_taken ? "correct" : "incorrect");
            auto &use_alt_counter = useAlt.at(getUseAltIdx(startAddr))[b];
            if (altTaken == this_cond_actually_taken) {
                stat->updateUseAltOnNaInc++;
                satIncrement(8, use_alt_counter);
            } else {
                stat->updateUseAltOnNaDec++;
                satDecrement(-7, use_alt_counter);
            }
        }

        // stats
        if (!pred.mainFound || pred.useAlt) {
            bool altTaken = pred.altCounter >= 0;
            bool mainTaken = pred.mainCounter >= 0;
            bool altCorrect = altTaken == this_cond_actually_taken;
            bool altDiffers = altTaken != mainTaken;
            if (altCorrect) {
                stat->updateUseAltCorrect++;
            } else {
                stat->updateUseAltWrong++;
            }
            if (altDiffers) {
                stat->updateAltDiffers++;
            }
        }

        if (pred.mainFound && mainWeak) {
            stat->updateProviderNa++;
            if (!pred.useAlt) {
                bool mainCorrect = mainTaken == this_cond_actually_taken;
                if (mainCorrect) {
                    stat->updateUseNaCorrect++;
                } else {
                    stat->updateUseNaWrong++;
                }
            } else {
                stat->updateUseAltOnNa++;
                bool altCorrect = altTaken == this_cond_actually_taken;
                if (altCorrect) {
                    stat->updateUseAltOnNaCorrect++;
                } else {
                    stat->updateUseAltOnNaWrong++;
                }
            }
        }

        DPRINTF(FTBTAGE, "squashType %d, squashPC %#lx, slot pc %#lx\n", entry.squashType, entry.squashPC, ftb_entry.slots[b].pc);
        bool this_cond_mispred = entry.squashType == SquashType::SQUASH_CTRL && entry.squashPC == ftb_entry.slots[b].pc;
        if (this_cond_mispred) {
            stat->updateMispred++; // TODO: count tage predictions instead of overall predictions
        }
        assert(!this_cond_mispred || ftb_entry.slots[b].condValid());
        // update useful reset counter
        bool use_alt_on_main_found_correct = pred.useAlt && pred.mainFound && mainTaken == this_cond_actually_taken;
        bool needToAllocate = this_cond_mispred && !use_alt_on_main_found_correct;
        DPRINTF(FTBTAGE, "this_cond_mispred %d, use_alt_on_main_found_correct %d, needToAllocate %d\n",
            this_cond_mispred, use_alt_on_main_found_correct, needToAllocate);

        int num_tables_can_allocate = (~pred.usefulMask).count();
        int total_tables_to_allocate = pred.usefulMask.size();
        bool incUsefulResetCounter = num_tables_can_allocate < (total_tables_to_allocate - num_tables_can_allocate);
        bool decUsefulResetCounter = num_tables_can_allocate > (total_tables_to_allocate - num_tables_can_allocate);
        int changeVal = std::abs(num_tables_can_allocate - (total_tables_to_allocate - num_tables_can_allocate));
        if (needToAllocate) {
            if (incUsefulResetCounter) { // need modify: clear the useful bit of all entries
                stat->updateResetUCtrInc.sample(changeVal, 1);
                usefulResetCnt[b] += changeVal;
                if (usefulResetCnt[b] >= 128) {
                    usefulResetCnt[b] = 128;
                }
                // usefulResetCnt[b] = (usefulResetCnt[b] + changeVal >= 128) ? 128 : (usefulResetCnt[b] + changeVal);
                DPRINTF(FTBTAGEUseful, "incUsefulResetCounter %d, changeVal %d, usefulResetCnt %d\n", b, changeVal, usefulResetCnt[b]);
            } else if (decUsefulResetCounter) {
                stat->updateResetUCtrDec.sample(changeVal, 1);
                usefulResetCnt[b] -= changeVal;
                if (usefulResetCnt[b] <= 0) {
                    usefulResetCnt[b] = 0;
                }
                // usefulResetCnt[b] = (usefulResetCnt[b] - changeVal <= 0) ? 0 : (usefulResetCnt[b] - changeVal);
                DPRINTF(FTBTAGEUseful, "decUsefulResetCounter %d, changeVal %d, usefulResetCnt %d\n", b, changeVal, usefulResetCnt[b]);
            }
            if (usefulResetCnt[b] == 128) {
                stat->updateResetU++;
                DPRINTF(FTBTAGEUseful, "reset useful bit of all entries\n");
                for (auto &table : tageTable) {
                    for (auto &entries : table) {
                        for (auto &entry : entries) {
                            entry.useful = 0;
                        }
                    }
                }
                usefulResetCnt[b] = 0;
            }
        }


        if (needToAllocate) {
            // allocate new entry
            unsigned maskMaxNum = std::pow(2, (numPredictors - (pred.table + 1)));
            unsigned mask = allocLFSR.get() % maskMaxNum;
            bitset allocateLFSR(numPredictors - (pred.table + 1), mask);
            std::string buf;
            boost::to_string(allocateLFSR, buf);
            DPRINTF(FTBTAGEUseful, "allocateLFSR %s, size %d\n", buf, allocateLFSR.size());
            auto flipped_usefulMask = ~pred.usefulMask;
            boost::to_string(flipped_usefulMask, buf);
            DPRINTF(FTBTAGEUseful, "pred usefulmask %s, size %d\n", buf, pred.usefulMask.size());
            bitset masked = allocateLFSR & flipped_usefulMask;
            boost::to_string(masked, buf);
            DPRINTF(FTBTAGEUseful, "masked %s, size %d\n", buf, masked.size());
            bitset allocate = masked.any() ? masked : flipped_usefulMask;
            boost::to_string(allocate, buf);
            DPRINTF(FTBTAGEUseful, "allocate %s, size %d\n", buf, allocate.size());
            short newCounter = this_cond_actually_taken ? 0 : -1;

            bool allocateValid = flipped_usefulMask.any();
            if (allocateValid) {
                DPRINTF(FTBTAGE, "allocate new entry\n");
                stat->updateAllocSuccess++;
                unsigned startTable = pred.table + 1;

                for (int ti = startTable; ti < numPredictors; ti++) {
                    Addr newIndex = getTageIndex(startAddr, ti, updateIndexFoldedHist[ti].get());
                    Addr newTag = getTageTag(startAddr, ti, updateTagFoldedHist[ti].get());
                    auto &entry = tageTable[ti][newIndex][b];

                    if (allocate[ti - startTable]) {
                        DPRINTF(FTBTAGE, "found allocatable entry, table %d, index %d, tag %d, counter %d\n",
                            ti, newIndex, newTag, newCounter);
                        entry = TageEntry(newTag, newCounter);
                        break; // allocate only 1 entry
                    }
                }
            } else {
                stat->updateAllocFailure++;
            }
        }
    }

    // update sc
    if (enableSC) {
        sc.update(startAddr, scMeta, need_to_update, actualTakens);
    }
    DPRINTF(FTBTAGE, "end update\n");
}

void
FTBTAGE::updateCounter(bool taken, unsigned width, short &counter) {
    int max = (1 << width) - 1;
    int min = -(1 << width);
    if (taken) {
        satIncrement(max, counter);
    } else {
        satDecrement(min, counter);
    }
}

Addr
FTBTAGE::getTageTag(Addr pc, int t, bitset &foldedHist)
{
    bitset buf(tableTagBits[t], pc >> tablePcShifts[t]);  // lower bits of PC
    buf ^= foldedHist;
    return buf.to_ulong();
}

Addr
FTBTAGE::getTageTag(Addr pc, int t)
{
    return getTageTag(pc, t, tagFoldedHist[t].get());
}

Addr
FTBTAGE::getTageIndex(Addr pc, int t, bitset &foldedHist)
{
    bitset buf(tableIndexBits[t], pc >> tablePcShifts[t]);  // lower bits of PC
    buf ^= foldedHist;
    return buf.to_ulong();
}

Addr
FTBTAGE::getTageIndex(Addr pc, int t)
{
    return getTageIndex(pc, t, indexFoldedHist[t].get());
}

unsigned
FTBTAGE::getBaseTableIndex(Addr pc) {
    return (pc >> instShiftAmt) % baseTable.size();
}

bool
FTBTAGE::matchTag(Addr expected, Addr found)
{
    return expected == found;
}

bool
FTBTAGE::satIncrement(int max, short &counter)
{
    if (counter < max) {
        ++counter;
    }
    return counter == max;
}

bool
FTBTAGE::satDecrement(int min, short &counter)
{
    if (counter > min) {
        --counter;
    }
    return counter == min;
}

Addr
FTBTAGE::getUseAltIdx(Addr pc) {
    return (pc >> instShiftAmt) & (useAlt.size() - 1); // need modify
}

void
FTBTAGE::doUpdateHist(const boost::dynamic_bitset<> &history, int shamt, bool taken)
{
    std::string buf;
    boost::to_string(history, buf);
    DPRINTF(FTBTAGE, "in doUpdateHist, shamt %d, taken %d, history %s\n", shamt, taken, buf);
    if (shamt == 0) {
        DPRINTF(FTBTAGE, "shamt is 0, returning\n");
        return;
    }

    for (int t = 0; t < numPredictors; t++) {
        for (int type = 0; type < 2; type++) {
            DPRINTF(FTBTAGE, "t: %d, type: %d\n", t, type);

            auto &foldedHist = type ? tagFoldedHist[t] : indexFoldedHist[t];
            foldedHist.update(history, shamt, taken);
        }
    }
}

void
FTBTAGE::specUpdateHist(const boost::dynamic_bitset<> &history, FullFTBPrediction &pred)
{
    int shamt;
    bool cond_taken;
    std::tie(shamt, cond_taken) = pred.getHistInfo();
    doUpdateHist(history, shamt, cond_taken);
    if (enableSC) {
        sc.doUpdateHist(history, shamt, cond_taken);
    }
}

void
FTBTAGE::recoverHist(const boost::dynamic_bitset<> &history,
    const FetchStream &entry, int shamt, bool cond_taken)
{
    // TODO: need to get idx
    std::shared_ptr<TageMeta> predMeta = std::static_pointer_cast<TageMeta>(entry.predMetas[2]);
    for (int i = 0; i < numPredictors; i++) {
        tagFoldedHist[i].recover(predMeta->tagFoldedHist[i]);
        indexFoldedHist[i].recover(predMeta->indexFoldedHist[i]);
    }
    doUpdateHist(history, shamt, cond_taken);
    if (enableSC) {
        sc.recoverHist(predMeta->scMeta.indexFoldedHist);
        sc.doUpdateHist(history, shamt, cond_taken);
    }
}

void
FTBTAGE::checkFoldedHist(const boost::dynamic_bitset<> &hist, const char * when)
{
    DPRINTF(FTBTAGE, "checking folded history when %s\n", when);
    std::string hist_str;
    boost::to_string(hist, hist_str);
    DPRINTF(FTBTAGE, "history:\t%s\n", hist_str.c_str());
    for (int t = 0; t < numPredictors; t++) {
        for (int type = 0; type < 2; type++) {

            DPRINTF(FTBTAGE, "t: %d, type: %d\n", t, type);
            std::string buf2, buf3;
            auto &foldedHist = type ? tagFoldedHist[t] : indexFoldedHist[t];
            foldedHist.check(hist);
        }
    }
}

<<<<<<< HEAD
FTBTAGE::TageBankStats::TageBankStats(statistics::Group* parent, const char *name, int numPredictors):
    statistics::Group(parent, name),
    ADD_STAT(predTableHits, statistics::units::Count::get(), "hit of each tage table on prediction"),
    ADD_STAT(predNoHitUseBim, statistics::units::Count::get(), "use bimodal when no hit on prediction"),
    ADD_STAT(predUseAlt, statistics::units::Count::get(), "use alt on prediction"),
    ADD_STAT(updateTableHits, statistics::units::Count::get(), "hit of each tage table on update"),
    ADD_STAT(updateNoHitUseBim, statistics::units::Count::get(), "use bimodal when no hit on update"),
    ADD_STAT(updateUseAlt, statistics::units::Count::get(), "use alt on update"),
    ADD_STAT(updateUseAltCorrect, statistics::units::Count::get(), "use alt on update and correct"),
    ADD_STAT(updateUseAltWrong, statistics::units::Count::get(), "use alt on update and wrong"),
    ADD_STAT(updateAltDiffers, statistics::units::Count::get(), "alt differs on update"),
    ADD_STAT(updateUseAltOnNaUpdated, statistics::units::Count::get(), "use alt on na ctr updated when update"),
    ADD_STAT(updateUseAltOnNaInc, statistics::units::Count::get(), "use alt on na ctr inc when update"),
    ADD_STAT(updateUseAltOnNaDec, statistics::units::Count::get(), "use alt on na ctr dec when update"),
    ADD_STAT(updateProviderNa, statistics::units::Count::get(), "provider weak when update"),
    ADD_STAT(updateUseNaCorrect, statistics::units::Count::get(), "use na on update and correct"),
    ADD_STAT(updateUseNaWrong, statistics::units::Count::get(), "use na on update and wrong"),
    ADD_STAT(updateUseAltOnNa, statistics::units::Count::get(), "use alt on na when update"),
    ADD_STAT(updateUseAltOnNaCorrect, statistics::units::Count::get(), "use alt on na correct when update"),
    ADD_STAT(updateUseAltOnNaWrong, statistics::units::Count::get(), "use alt on na wrong when update"),
    ADD_STAT(updateAllocFailure, statistics::units::Count::get(), "alloc failure when update"),
    ADD_STAT(updateAllocSuccess, statistics::units::Count::get(), "alloc success when update"),
    ADD_STAT(updateMispred, statistics::units::Count::get(), "mispred when update"),
    ADD_STAT(updateResetU, statistics::units::Count::get(), "reset u when update"),
    ADD_STAT(updateResetUCtrInc, statistics::units::Count::get(), "reset u ctr inc when update"),
    ADD_STAT(updateResetUCtrDec, statistics::units::Count::get(), "reset u ctr dec when update")
{
    predTableHits.init(0, numPredictors-1, 1);
    updateTableHits.init(0, numPredictors-1, 1);
    updateResetUCtrInc.init(1, numPredictors, 1);
    updateResetUCtrDec.init(1, numPredictors, 1);
}

void
FTBTAGE::TageBankStats::updateStatsWithTagePrediction(const TagePrediction &pred, bool when_pred)
{
    bool hit = pred.mainFound;
    unsigned hit_table = pred.table;
    bool useAlt = pred.useAlt;
    if (when_pred) {
        if (hit) {
            predTableHits.sample(hit_table, 1);
        } else {
            predNoHitUseBim++;
        }
        if (!hit || useAlt) {
            predUseAlt++;
        }
    } else {
        if (hit) {
            updateTableHits.sample(hit_table, 1);
        } else {
            updateNoHitUseBim++;
        }
        if (!hit || useAlt) {
            updateUseAlt++;
        }
    }
}

=======
std::vector<FTBTAGE::StatisticalCorrector::SCPrediction>
FTBTAGE::StatisticalCorrector::getPredictions(Addr pc, std::vector<TagePrediction> &tagePreds)
{
    std::vector<int> scSums = {0,0};
    std::vector<int> tageCtrCentereds;
    std::vector<SCPrediction> scPreds;
    std::vector<bool> sumAboveThresholds;
    scPreds.resize(numBr);
    sumAboveThresholds.resize(numBr);
    for (int b = 0; b < numBr; b++) {
        std::vector<int> scOldCounters;
        tageCtrCentereds.push_back((2 * tagePreds[b].mainCounter + 1) * 8);
        for (int i = 0;i < scCntTable.size();i++) {
            int index = getIndex(pc, i);
            int tOrNt = tagePreds[b].taken ? 1 : 0;
            int ctr = scCntTable[i][index][b][tOrNt];
            scSums[b] += 2 * ctr + 1;
        }
        scSums[b] += tageCtrCentereds[b];
        sumAboveThresholds[b] = abs(scSums[b]) > thresholds[b];

        scPreds[b].tageTaken = tagePreds[b].taken;
        scPreds[b].scUsed = tagePreds[b].mainFound;
        scPreds[b].scPred = tagePreds[b].mainFound && sumAboveThresholds[b] ?
            scSums[b] >= 0 : tagePreds[b].taken;
        scPreds[b].scSum = scSums[b];
    }
    return scPreds;
}

std::vector<FoldedHist>
FTBTAGE::StatisticalCorrector::getFoldedHist()
{
    return foldedHist;
}

bool
FTBTAGE::StatisticalCorrector::satPos(int &counter, int counterBits)
{
    return counter == ((1 << counterBits) - 1);
}

bool
FTBTAGE::StatisticalCorrector::satNeg(int &counter, int counterBits)
{
    return counter == 0;
}

Addr
FTBTAGE::StatisticalCorrector::getIndex(Addr pc, int t)
{
    return getIndex(pc, t, foldedHist[t].get());
}

Addr
FTBTAGE::StatisticalCorrector::getIndex(Addr pc, int t, bitset &foldedHist)
{
    bitset buf(tableIndexBits[t], pc >> tablePcShifts[t]);  // lower bits of PC
    buf ^= foldedHist;
    return buf.to_ulong();
}

void
FTBTAGE::StatisticalCorrector::counterUpdate(int &ctr, int nbits, bool taken)
{
    if (taken) {
		if (ctr < ((1 << nbits) - 1))
			ctr++;
	} else {
		if (ctr > 0)
			ctr--;
    }
}

void
FTBTAGE::StatisticalCorrector::update(Addr pc, SCMeta meta, std::vector<bool> needToUpdates,
    std::vector<bool> actualTakens)
{
    auto predHist = meta.indexFoldedHist;
    auto preds = meta.scPreds;

    for (int b = 0; b < numBr; b++) {
        auto &p = preds[b];
        bool scTaken = p.scPred;
        bool actualTaken = actualTakens[b];
        int tOrNt = p.tageTaken ? 1 : 0;
        int sumAbs = std::abs(p.scSum);
        // perceptron update
        if (sumAbs <= (thresholds[b] * 8 + 21) || scTaken != actualTaken) {
            for (int i = 0; i < numPredictors; i++) {
                auto idx = getIndex(pc, i, predHist[i].get());
                auto &ctr = scCntTable[i][idx][b][tOrNt];
                counterUpdate(ctr, scCounterWidth, actualTaken);
            }
        }

        if (scTaken != p.tageTaken && sumAbs >= thresholds[b] - 4 && sumAbs <= thresholds[b] - 2) {

            bool cause = scTaken != actualTaken;
            counterUpdate(TCs[b], TCWidth, cause);
            if (satPos(TCs[b], TCWidth) && thresholds[b] <= maxThres) {
                thresholds[b] += 2;
            } else if (satNeg(TCs[b], TCWidth) && thresholds[b] >= minThres) {
                thresholds[b] -= 2;
            }

            if (satPos(TCs[b], TCWidth) || satNeg(TCs[b], TCWidth)) {
                TCs[b] = neutralVal;
            }
        }
    }
}

void
FTBTAGE::StatisticalCorrector::recoverHist(std::vector<FoldedHist> &fh)
{
    for (int i = 0; i < numPredictors; i++) {
        foldedHist[i].recover(fh[i]);
    }
}

void
FTBTAGE::StatisticalCorrector::doUpdateHist(const boost::dynamic_bitset<> &history,
    int shamt, bool cond_taken)
{
    if (shamt == 0) {
        return;
    }
    for (int t = 0; t < numPredictors; t++) {
        foldedHist[t].update(history, shamt, cond_taken);
    }
}
>>>>>>> f441dbf0

} // namespace ftb_pred

}  // namespace branch_prediction

}  // namespace gem5<|MERGE_RESOLUTION|>--- conflicted
+++ resolved
@@ -73,7 +73,8 @@
     for (unsigned i = 0; i < useAlt.size(); ++i) {
         useAlt[i].resize(numBr, 0);
     }
-<<<<<<< HEAD
+    
+    enableSC = true;
 }
 
 FTBTAGE::~FTBTAGE()
@@ -82,20 +83,6 @@
         delete tageBankStats[i];
     }
     delete [] tageBankStats;
-=======
-    usefulResetCnt.resize(numBr, 128);
-
-    // sc
-    enableSC = true;
-    // if (enableSC) {
-    //     sc = StatisticalCorrector(numBr);
-    // }
->>>>>>> f441dbf0
-}
-
-void
-FTBTAGE::tickStart()
-{
 }
 
 void
@@ -191,12 +178,9 @@
     for (int b = 0; b < numBr; ++b) {
         takens[b] = use_alt_preds[b] ? altRes[b] >= 0 : entries[b].counter >= 0;
         preds[b] = TagePrediction(found[b], entries[b].counter, altRes[b],
-<<<<<<< HEAD
-            main_tables[b], main_table_indices[b], entries[b].tag, use_alt_preds[b], usefulMasks[b]);
-        tageBankStats[b]->updateStatsWithTagePrediction(preds[b], true);
-=======
             main_tables[b], main_table_indices[b], entries[b].tag, use_alt_preds[b],
             usefulMasks[b], takens[b]);
+        tageBankStats[b]->updateStatsWithTagePrediction(preds[b], true);
     }
 
     // sc prediction
@@ -207,7 +191,6 @@
         }
         meta.scMeta.scPreds = scPreds;
         meta.scMeta.indexFoldedHist = sc.getFoldedHist();
->>>>>>> f441dbf0
     }
     
     for (int s = getDelay(); s < stagePreds.size(); ++s) {
@@ -607,7 +590,139 @@
     }
 }
 
-<<<<<<< HEAD
+std::vector<FTBTAGE::StatisticalCorrector::SCPrediction>
+FTBTAGE::StatisticalCorrector::getPredictions(Addr pc, std::vector<TagePrediction> &tagePreds)
+{
+    std::vector<int> scSums = {0,0};
+    std::vector<int> tageCtrCentereds;
+    std::vector<SCPrediction> scPreds;
+    std::vector<bool> sumAboveThresholds;
+    scPreds.resize(numBr);
+    sumAboveThresholds.resize(numBr);
+    for (int b = 0; b < numBr; b++) {
+        std::vector<int> scOldCounters;
+        tageCtrCentereds.push_back((2 * tagePreds[b].mainCounter + 1) * 8);
+        for (int i = 0;i < scCntTable.size();i++) {
+            int index = getIndex(pc, i);
+            int tOrNt = tagePreds[b].taken ? 1 : 0;
+            int ctr = scCntTable[i][index][b][tOrNt];
+            scSums[b] += 2 * ctr + 1;
+        }
+        scSums[b] += tageCtrCentereds[b];
+        sumAboveThresholds[b] = abs(scSums[b]) > thresholds[b];
+
+        scPreds[b].tageTaken = tagePreds[b].taken;
+        scPreds[b].scUsed = tagePreds[b].mainFound;
+        scPreds[b].scPred = tagePreds[b].mainFound && sumAboveThresholds[b] ?
+            scSums[b] >= 0 : tagePreds[b].taken;
+        scPreds[b].scSum = scSums[b];
+    }
+    return scPreds;
+}
+
+std::vector<FoldedHist>
+FTBTAGE::StatisticalCorrector::getFoldedHist()
+{
+    return foldedHist;
+}
+
+bool
+FTBTAGE::StatisticalCorrector::satPos(int &counter, int counterBits)
+{
+    return counter == ((1 << counterBits) - 1);
+}
+
+bool
+FTBTAGE::StatisticalCorrector::satNeg(int &counter, int counterBits)
+{
+    return counter == 0;
+}
+
+Addr
+FTBTAGE::StatisticalCorrector::getIndex(Addr pc, int t)
+{
+    return getIndex(pc, t, foldedHist[t].get());
+}
+
+Addr
+FTBTAGE::StatisticalCorrector::getIndex(Addr pc, int t, bitset &foldedHist)
+{
+    bitset buf(tableIndexBits[t], pc >> tablePcShifts[t]);  // lower bits of PC
+    buf ^= foldedHist;
+    return buf.to_ulong();
+}
+
+void
+FTBTAGE::StatisticalCorrector::counterUpdate(int &ctr, int nbits, bool taken)
+{
+    if (taken) {
+		if (ctr < ((1 << nbits) - 1))
+			ctr++;
+	} else {
+		if (ctr > 0)
+			ctr--;
+    }
+}
+
+void
+FTBTAGE::StatisticalCorrector::update(Addr pc, SCMeta meta, std::vector<bool> needToUpdates,
+    std::vector<bool> actualTakens)
+{
+    auto predHist = meta.indexFoldedHist;
+    auto preds = meta.scPreds;
+
+    for (int b = 0; b < numBr; b++) {
+        auto &p = preds[b];
+        bool scTaken = p.scPred;
+        bool actualTaken = actualTakens[b];
+        int tOrNt = p.tageTaken ? 1 : 0;
+        int sumAbs = std::abs(p.scSum);
+        // perceptron update
+        if (sumAbs <= (thresholds[b] * 8 + 21) || scTaken != actualTaken) {
+            for (int i = 0; i < numPredictors; i++) {
+                auto idx = getIndex(pc, i, predHist[i].get());
+                auto &ctr = scCntTable[i][idx][b][tOrNt];
+                counterUpdate(ctr, scCounterWidth, actualTaken);
+            }
+        }
+
+        if (scTaken != p.tageTaken && sumAbs >= thresholds[b] - 4 && sumAbs <= thresholds[b] - 2) {
+
+            bool cause = scTaken != actualTaken;
+            counterUpdate(TCs[b], TCWidth, cause);
+            if (satPos(TCs[b], TCWidth) && thresholds[b] <= maxThres) {
+                thresholds[b] += 2;
+            } else if (satNeg(TCs[b], TCWidth) && thresholds[b] >= minThres) {
+                thresholds[b] -= 2;
+            }
+
+            if (satPos(TCs[b], TCWidth) || satNeg(TCs[b], TCWidth)) {
+                TCs[b] = neutralVal;
+            }
+        }
+    }
+}
+
+void
+FTBTAGE::StatisticalCorrector::recoverHist(std::vector<FoldedHist> &fh)
+{
+    for (int i = 0; i < numPredictors; i++) {
+        foldedHist[i].recover(fh[i]);
+    }
+}
+
+void
+FTBTAGE::StatisticalCorrector::doUpdateHist(const boost::dynamic_bitset<> &history,
+    int shamt, bool cond_taken)
+{
+    if (shamt == 0) {
+        return;
+    }
+    for (int t = 0; t < numPredictors; t++) {
+        foldedHist[t].update(history, shamt, cond_taken);
+    }
+}
+
 FTBTAGE::TageBankStats::TageBankStats(statistics::Group* parent, const char *name, int numPredictors):
     statistics::Group(parent, name),
     ADD_STAT(predTableHits, statistics::units::Count::get(), "hit of each tage table on prediction"),
@@ -668,141 +783,6 @@
     }
 }
 
-=======
-std::vector<FTBTAGE::StatisticalCorrector::SCPrediction>
-FTBTAGE::StatisticalCorrector::getPredictions(Addr pc, std::vector<TagePrediction> &tagePreds)
-{
-    std::vector<int> scSums = {0,0};
-    std::vector<int> tageCtrCentereds;
-    std::vector<SCPrediction> scPreds;
-    std::vector<bool> sumAboveThresholds;
-    scPreds.resize(numBr);
-    sumAboveThresholds.resize(numBr);
-    for (int b = 0; b < numBr; b++) {
-        std::vector<int> scOldCounters;
-        tageCtrCentereds.push_back((2 * tagePreds[b].mainCounter + 1) * 8);
-        for (int i = 0;i < scCntTable.size();i++) {
-            int index = getIndex(pc, i);
-            int tOrNt = tagePreds[b].taken ? 1 : 0;
-            int ctr = scCntTable[i][index][b][tOrNt];
-            scSums[b] += 2 * ctr + 1;
-        }
-        scSums[b] += tageCtrCentereds[b];
-        sumAboveThresholds[b] = abs(scSums[b]) > thresholds[b];
-
-        scPreds[b].tageTaken = tagePreds[b].taken;
-        scPreds[b].scUsed = tagePreds[b].mainFound;
-        scPreds[b].scPred = tagePreds[b].mainFound && sumAboveThresholds[b] ?
-            scSums[b] >= 0 : tagePreds[b].taken;
-        scPreds[b].scSum = scSums[b];
-    }
-    return scPreds;
-}
-
-std::vector<FoldedHist>
-FTBTAGE::StatisticalCorrector::getFoldedHist()
-{
-    return foldedHist;
-}
-
-bool
-FTBTAGE::StatisticalCorrector::satPos(int &counter, int counterBits)
-{
-    return counter == ((1 << counterBits) - 1);
-}
-
-bool
-FTBTAGE::StatisticalCorrector::satNeg(int &counter, int counterBits)
-{
-    return counter == 0;
-}
-
-Addr
-FTBTAGE::StatisticalCorrector::getIndex(Addr pc, int t)
-{
-    return getIndex(pc, t, foldedHist[t].get());
-}
-
-Addr
-FTBTAGE::StatisticalCorrector::getIndex(Addr pc, int t, bitset &foldedHist)
-{
-    bitset buf(tableIndexBits[t], pc >> tablePcShifts[t]);  // lower bits of PC
-    buf ^= foldedHist;
-    return buf.to_ulong();
-}
-
-void
-FTBTAGE::StatisticalCorrector::counterUpdate(int &ctr, int nbits, bool taken)
-{
-    if (taken) {
-		if (ctr < ((1 << nbits) - 1))
-			ctr++;
-	} else {
-		if (ctr > 0)
-			ctr--;
-    }
-}
-
-void
-FTBTAGE::StatisticalCorrector::update(Addr pc, SCMeta meta, std::vector<bool> needToUpdates,
-    std::vector<bool> actualTakens)
-{
-    auto predHist = meta.indexFoldedHist;
-    auto preds = meta.scPreds;
-
-    for (int b = 0; b < numBr; b++) {
-        auto &p = preds[b];
-        bool scTaken = p.scPred;
-        bool actualTaken = actualTakens[b];
-        int tOrNt = p.tageTaken ? 1 : 0;
-        int sumAbs = std::abs(p.scSum);
-        // perceptron update
-        if (sumAbs <= (thresholds[b] * 8 + 21) || scTaken != actualTaken) {
-            for (int i = 0; i < numPredictors; i++) {
-                auto idx = getIndex(pc, i, predHist[i].get());
-                auto &ctr = scCntTable[i][idx][b][tOrNt];
-                counterUpdate(ctr, scCounterWidth, actualTaken);
-            }
-        }
-
-        if (scTaken != p.tageTaken && sumAbs >= thresholds[b] - 4 && sumAbs <= thresholds[b] - 2) {
-
-            bool cause = scTaken != actualTaken;
-            counterUpdate(TCs[b], TCWidth, cause);
-            if (satPos(TCs[b], TCWidth) && thresholds[b] <= maxThres) {
-                thresholds[b] += 2;
-            } else if (satNeg(TCs[b], TCWidth) && thresholds[b] >= minThres) {
-                thresholds[b] -= 2;
-            }
-
-            if (satPos(TCs[b], TCWidth) || satNeg(TCs[b], TCWidth)) {
-                TCs[b] = neutralVal;
-            }
-        }
-    }
-}
-
-void
-FTBTAGE::StatisticalCorrector::recoverHist(std::vector<FoldedHist> &fh)
-{
-    for (int i = 0; i < numPredictors; i++) {
-        foldedHist[i].recover(fh[i]);
-    }
-}
-
-void
-FTBTAGE::StatisticalCorrector::doUpdateHist(const boost::dynamic_bitset<> &history,
-    int shamt, bool cond_taken)
-{
-    if (shamt == 0) {
-        return;
-    }
-    for (int t = 0; t < numPredictors; t++) {
-        foldedHist[t].update(history, shamt, cond_taken);
-    }
-}
->>>>>>> f441dbf0
-
 } // namespace ftb_pred
 
 }  // namespace branch_prediction
