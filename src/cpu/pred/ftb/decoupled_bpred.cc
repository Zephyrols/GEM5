--- conflicted
+++ resolved
@@ -1684,13 +1684,10 @@
     // find corresponding fsq entry first
     auto it = fetchStreamQueue.find(inst->fsqId);
     assert(it != fetchStreamQueue.end());
-<<<<<<< HEAD
+
     auto &entry = it->second;
-    if (enableDB) {
-=======
-    auto entry = it->second;
     if (enableBranchTrace) {
->>>>>>> b2509390
+
         bptrace->write_record(BpTrace(entry, inst, miss));
     }
     Addr branchAddr = inst->pcState().instAddr();
