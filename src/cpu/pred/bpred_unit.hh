--- conflicted
+++ resolved
@@ -197,13 +197,10 @@
 
     void dump();
 
-<<<<<<< HEAD
   protected:
-=======
+
     void resetStats() override;
 
-  private:
->>>>>>> d75a11b6
     struct PredictorHistory
     {
         /**
