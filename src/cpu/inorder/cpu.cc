--- conflicted
+++ resolved
@@ -753,20 +753,13 @@
     for (ThreadID tid = 0; tid < numThreads; ++tid)
         thread[tid]->inSyscall = true;
 
-<<<<<<< HEAD
     if (FullSystem) {
         for (ThreadID tid = 0; tid < numThreads; tid++) {
             ThreadContext *src_tc = threadContexts[tid];
             TheISA::initCPU(src_tc, src_tc->contextId());
+            // Initialise the ThreadContext's memory proxies
+            thread[tid]->initMemProxies(thread[tid]->getTC());
         }
-=======
-#if FULL_SYSTEM
-    for (ThreadID tid = 0; tid < numThreads; tid++) {
-        ThreadContext *src_tc = threadContexts[tid];
-        TheISA::initCPU(src_tc, src_tc->contextId());
-        // Initialise the ThreadContext's memory proxies
-        thread[tid]->initMemProxies(thread[tid]->getTC());
->>>>>>> 4acca8a0
     }
 
     // Clear inSyscall.
@@ -868,7 +861,6 @@
     return interrupts->getInterrupt(threadContexts[0]);
 }
 
-
 void
 InOrderCPU::processInterrupts(Fault interrupt)
 {
@@ -886,20 +878,6 @@
     // Note: Context ID ok here? Impl. of FS mode needs to revisit this
     trap(interrupt, threadContexts[0]->contextId(), dummyBufferInst);
 }
-
-<<<<<<< HEAD
-void
-InOrderCPU::updateMemPorts()
-{
-    // Update all ThreadContext's memory ports (Functional/Virtual
-    // Ports)
-    ThreadID size = thread.size();
-    for (ThreadID i = 0; i < size; ++i)
-        thread[i]->connectMemPorts(thread[i]->getTC());
-}
-=======
-#endif
->>>>>>> 4acca8a0
 
 void
 InOrderCPU::trapContext(Fault fault, ThreadID tid, DynInstPtr inst, int delay)
