/*
 * Copyright (c) 2011-2013, 2016-2020 ARM Limited
 * Copyright (c) 2013 Advanced Micro Devices, Inc.
 * All rights reserved
 *
 * The license below extends only to copyright in the software and shall
 * not be construed as granting a license to any other intellectual
 * property including but not limited to intellectual property relating
 * to a hardware implementation of the functionality of the software
 * licensed hereunder.  You may use the software subject to the license
 * terms below provided that you ensure that this notice is replicated
 * unmodified and in its entirety in all distributions of the software,
 * modified or unmodified, in source code or in binary form.
 *
 * Copyright (c) 2004-2005 The Regents of The University of Michigan
 * Copyright (c) 2011 Regents of the University of California
 * All rights reserved.
 *
 * Redistribution and use in source and binary forms, with or without
 * modification, are permitted provided that the following conditions are
 * met: redistributions of source code must retain the above copyright
 * notice, this list of conditions and the following disclaimer;
 * redistributions in binary form must reproduce the above copyright
 * notice, this list of conditions and the following disclaimer in the
 * documentation and/or other materials provided with the distribution;
 * neither the name of the copyright holders nor the names of its
 * contributors may be used to endorse or promote products derived from
 * this software without specific prior written permission.
 *
 * THIS SOFTWARE IS PROVIDED BY THE COPYRIGHT HOLDERS AND CONTRIBUTORS
 * "AS IS" AND ANY EXPRESS OR IMPLIED WARRANTIES, INCLUDING, BUT NOT
 * LIMITED TO, THE IMPLIED WARRANTIES OF MERCHANTABILITY AND FITNESS FOR
 * A PARTICULAR PURPOSE ARE DISCLAIMED. IN NO EVENT SHALL THE COPYRIGHT
 * OWNER OR CONTRIBUTORS BE LIABLE FOR ANY DIRECT, INDIRECT, INCIDENTAL,
 * SPECIAL, EXEMPLARY, OR CONSEQUENTIAL DAMAGES (INCLUDING, BUT NOT
 * LIMITED TO, PROCUREMENT OF SUBSTITUTE GOODS OR SERVICES; LOSS OF USE,
 * DATA, OR PROFITS; OR BUSINESS INTERRUPTION) HOWEVER CAUSED AND ON ANY
 * THEORY OF LIABILITY, WHETHER IN CONTRACT, STRICT LIABILITY, OR TORT
 * (INCLUDING NEGLIGENCE OR OTHERWISE) ARISING IN ANY WAY OUT OF THE USE
 * OF THIS SOFTWARE, EVEN IF ADVISED OF THE POSSIBILITY OF SUCH DAMAGE.
 */

#ifndef __CPU_O3_CPU_HH__
#define __CPU_O3_CPU_HH__

#include <iostream>
#include <list>
#include <queue>
#include <set>
#include <vector>

#include "arch/generic/pcstate.hh"
#include "base/statistics.hh"
#include "config/the_isa.hh"
#include "cpu/activity.hh"
#include "cpu/base.hh"
#include "cpu/difftest.hh"
#include "cpu/o3/comm.hh"
#include "cpu/o3/commit.hh"
#include "cpu/o3/decode.hh"
#include "cpu/o3/dyn_inst_ptr.hh"
#include "cpu/o3/fetch.hh"
#include "cpu/o3/free_list.hh"
#include "cpu/o3/iew.hh"
#include "cpu/o3/limits.hh"
#include "cpu/o3/rename.hh"
#include "cpu/o3/rob.hh"
#include "cpu/o3/scoreboard.hh"
#include "cpu/o3/thread_state.hh"
#include "cpu/simple_thread.hh"
#include "cpu/timebuf.hh"
#include "params/BaseO3CPU.hh"
#include "sim/process.hh"

namespace gem5
{

template <class>
class Checker;
class ThreadContext;

class Checkpoint;
class Process;

namespace o3
{

class ThreadContext;

/**
 * O3CPU class, has each of the stages (fetch through commit)
 * within it, as well as all of the time buffers between stages.  The
 * tick() function for the CPU is defined here.
 */
class CPU : public BaseCPU
{
  public:
    typedef std::list<DynInstPtr>::iterator ListIt;

    friend class ThreadContext;

  public:
    enum Status
    {
        Running,
        Idle,
        Halted,
        Blocked,
        SwitchedOut
    };

    BaseMMU *mmu;
    using LSQRequest = LSQ::LSQRequest;

    /** Overall CPU status. */
    Status _status;

  private:

    /** The tick event used for scheduling CPU ticks. */
    EventFunctionWrapper tickEvent;

    /** The exit event used for terminating all ready-to-exit threads */
    EventFunctionWrapper threadExitEvent;

    /** Schedule tick event, regardless of its current state. */
    void
    scheduleTickEvent(Cycles delay)
    {
        if (tickEvent.squashed())
            reschedule(tickEvent, clockEdge(delay));
        else if (!tickEvent.scheduled())
            schedule(tickEvent, clockEdge(delay));
    }

    /** Unschedule tick event, regardless of its current state. */
    void
    unscheduleTickEvent()
    {
        if (tickEvent.scheduled())
            tickEvent.squash();
    }

    /**
     * Check if the pipeline has drained and signal drain done.
     *
     * This method checks if a drain has been requested and if the CPU
     * has drained successfully (i.e., there are no instructions in
     * the pipeline). If the CPU has drained, it deschedules the tick
     * event and signals the drain manager.
     *
     * @return False if a drain hasn't been requested or the CPU
     * hasn't drained, true otherwise.
     */
    bool tryDrain();

    /**
     * Perform sanity checks after a drain.
     *
     * This method is called from drain() when it has determined that
     * the CPU is fully drained when gem5 is compiled with the NDEBUG
     * macro undefined. The intention of this method is to do more
     * extensive tests than the isDrained() method to weed out any
     * draining bugs.
     */
    void drainSanityCheck() const;

    /** Check if a system is in a drained state. */
    bool isCpuDrained() const;

  public:
    /** Constructs a CPU with the given parameters. */
    CPU(const BaseO3CPUParams &params);

    ProbePointArg<PacketPtr> *ppInstAccessComplete;
    ProbePointArg<std::pair<DynInstPtr, PacketPtr> > *ppDataAccessComplete;

    /** Register probe points. */
    void regProbePoints() override;

    void
    demapPage(Addr vaddr, uint64_t asn)
    {
        mmu->demapPage(vaddr, asn);
    }

    /** Ticks CPU, calling tick() on each stage, and checking the overall
     *  activity to see if the CPU should deschedule itself.
     */
    void tick();

    /** Initialize the CPU */
    void init() override;

    void startup() override;

    /** Returns the Number of Active Threads in the CPU */
    int
    numActiveThreads()
    {
        return activeThreads.size();
    }

    /** Add Thread to Active Threads List */
    void activateThread(ThreadID tid);

    /** Remove Thread from Active Threads List */
    void deactivateThread(ThreadID tid);

    /** Setup CPU to insert a thread's context */
    void insertThread(ThreadID tid);

    /** Remove all of a thread's context from CPU */
    void removeThread(ThreadID tid);

    /** Count the Total Instructions Committed in the CPU. */
    Counter totalInsts() const override;

    /** Count the Total Ops (including micro ops) committed in the CPU. */
    Counter totalOps() const override;

    /** Add Thread to Active Threads List. */
    void activateContext(ThreadID tid) override;

    /** Remove Thread from Active Threads List */
    void suspendContext(ThreadID tid) override;

    /** Remove Thread from Active Threads List &&
     *  Remove Thread Context from CPU.
     */
    void haltContext(ThreadID tid) override;

    /** Update The Order In Which We Process Threads. */
    void updateThreadPriority();

    /** Is the CPU draining? */
    bool isDraining() const { return drainState() == DrainState::Draining; }

    void serializeThread(CheckpointOut &cp, ThreadID tid) const override;
    void unserializeThread(CheckpointIn &cp, ThreadID tid) override;

    /** Insert tid to the list of threads trying to exit */
    void addThreadToExitingList(ThreadID tid);

    /** Is the thread trying to exit? */
    bool isThreadExiting(ThreadID tid) const;

    /**
     *  If a thread is trying to exit and its corresponding trap event
     *  has been completed, schedule an event to terminate the thread.
     */
    void scheduleThreadExitEvent(ThreadID tid);

    /** Terminate all threads that are ready to exit */
    void exitThreads();

  public:
    /** Starts draining the CPU's pipeline of all instructions in
     * order to stop all memory accesses. */
    DrainState drain() override;

    /** Resumes execution after a drain. */
    void drainResume() override;

    /**
     * Commit has reached a safe point to drain a thread.
     *
     * Commit calls this method to inform the pipeline that it has
     * reached a point where it is not executed microcode and is about
     * to squash uncommitted instructions to fully drain the pipeline.
     */
    void commitDrained(ThreadID tid);

    /** Switches out this CPU. */
    void switchOut() override;

    /** Takes over from another CPU. */
    void takeOverFrom(BaseCPU *oldCPU) override;

    void verifyMemoryMode() const override;

    /** Get the current instruction sequence number, and increment it. */
    InstSeqNum getAndIncrementInstSeq() { return globalSeqNum++; }

    /** Traps to handle given fault. */
    void trap(const Fault &fault, ThreadID tid, const StaticInstPtr &inst);

    /** Returns the Fault for any valid interrupt. */
    Fault getInterrupts();

    /** Returns the Interrupt NO for any valid interrupt. */
    int getInterruptsNO();

    /** Processes any an interrupt fault. */
    void processInterrupts(const Fault &interrupt);

    /** Halts the CPU. */
    void halt() { panic("Halt not implemented!\n"); }

    /** Register accessors.  Index refers to the physical register index. */

    /** Reads a miscellaneous register. */
    RegVal readMiscRegNoEffect(int misc_reg, ThreadID tid) const;

    /** Reads a misc. register, including any side effects the read
     * might have as defined by the architecture.
     */
    RegVal readMiscReg(int misc_reg, ThreadID tid);

    /** Sets a miscellaneous register. */
    void setMiscRegNoEffect(int misc_reg, RegVal val, ThreadID tid);

    /** Sets a misc. register, including any side effects the write
     * might have as defined by the architecture.
     */
    void setMiscReg(int misc_reg, RegVal val, ThreadID tid);

    RegVal getReg(PhysRegIdPtr phys_reg);
    void getReg(PhysRegIdPtr phys_reg, void *val);
    void *getWritableReg(PhysRegIdPtr phys_reg);

    void setReg(PhysRegIdPtr phys_reg, RegVal val);
    void setReg(PhysRegIdPtr phys_reg, const void *val);

    /** Architectural register accessors.  Looks up in the commit
     * rename table to obtain the true physical index of the
     * architected register first, then accesses that physical
     * register.
     */

    RegVal getArchReg(const RegId &reg, ThreadID tid);
    void getArchReg(const RegId &reg, void *val, ThreadID tid);
    void *getWritableArchReg(const RegId &reg, ThreadID tid);

    void setArchReg(const RegId &reg, RegVal val, ThreadID tid);
    void setArchReg(const RegId &reg, const void *val, ThreadID tid);

    /** Sets the commit PC state of a specific thread. */
    void pcState(const PCStateBase &new_pc_state, ThreadID tid);

    /** Reads the commit PC state of a specific thread. */
    const PCStateBase &pcState(ThreadID tid);

    /** Initiates a squash of all in-flight instructions for a given
     * thread.  The source of the squash is an external update of
     * state through the TC.
     */
    void squashFromTC(ThreadID tid);

    /** Function to add instruction onto the head of the list of the
     *  instructions.  Used when new instructions are fetched.
     */
    ListIt addInst(const DynInstPtr &inst);

    /** Function to tell the CPU that an instruction has completed. */
    void instDone(ThreadID tid, const DynInstPtr &inst);

    /** Remove an instruction from the front end of the list.  There's
     *  no restriction on location of the instruction.
     */
    void removeFrontInst(const DynInstPtr &inst);

    /** Remove all instructions that are not currently in the ROB.
     *  There's also an option to not squash delay slot instructions.*/
    void removeInstsNotInROB(ThreadID tid);

    /** Remove all instructions younger than the given sequence number. */
    void removeInstsUntil(const InstSeqNum &seq_num, ThreadID tid);

    /** Removes the instruction pointed to by the iterator. */
    void squashInstIt(const ListIt &instIt, ThreadID tid);

    // flush fetch buffer while flushing tlb
    void flushTLBs() override;

    /** Cleans up all instructions on the remove list. */
    void cleanUpRemovedInsts();

    /** Debug function to print all instructions on the list. */
    void dumpInsts();

    RegVal readArchIntReg(int reg_idx, ThreadID tid);

    RegVal readArchFloatReg(int reg_idx, ThreadID tid);

  public:
#ifndef NDEBUG
    /** Count of total number of dynamic instructions in flight. */
    int instcount;
#endif

    /** List of all the instructions in flight. */
    std::list<DynInstPtr> instList;

    /** List of all the instructions that will be removed at the end of this
     *  cycle.
     */
    std::queue<ListIt> removeList;

#ifdef DEBUG
    /** Debug structure to keep track of the sequence numbers still in
     * flight.
     */
    std::set<InstSeqNum> snList;
#endif

    /** Records if instructions need to be removed this cycle due to
     *  being retired or squashed.
     */
    bool removeInstsThisCycle;

  protected:
    /** The fetch stage. */
    Fetch fetch;

    /** The decode stage. */
    Decode decode;

    /** The dispatch stage. */
    Rename rename;

    /** The issue/execute/writeback stages. */
    IEW iew;

    /** The commit stage. */
    Commit commit;

    /** The register file. */
    PhysRegFile regFile;

    /** The free list. */
    UnifiedFreeList freeList;

    /** The rename map. */
    UnifiedRenameMap renameMap[MaxThreads];

    /** The commit rename map. */
    UnifiedRenameMap commitRenameMap[MaxThreads];

    /** The re-order buffer. */
    ROB rob;

    /** Active Threads List */
    std::list<ThreadID> activeThreads;

    /**
     *  This is a list of threads that are trying to exit. Each thread id
     *  is mapped to a boolean value denoting whether the thread is ready
     *  to exit.
     */
    std::unordered_map<ThreadID, bool> exitingThreads;

    /** Integer Register Scoreboard */
    Scoreboard scoreboard;

    std::vector<TheISA::ISA *> isa;

  public:
    /** Enum to give each stage a specific index, so when calling
     *  activateStage() or deactivateStage(), they can specify which stage
     *  is being activated/deactivated.
     */
    enum StageIdx
    {
        FetchIdx,
        DecodeIdx,
        RenameIdx,
        IEWIdx,
        CommitIdx,
        NumStages
    };

    /** The main time buffer to do backwards communication. */
    TimeBuffer<TimeStruct> timeBuffer;

    /** The fetch stage's instruction queue. */
    TimeBuffer<FetchStruct> fetchQueue;

    /** The decode stage's instruction queue. */
    TimeBuffer<DecodeStruct> decodeQueue;

    /** The rename stage's instruction queue. */
    TimeBuffer<RenameStruct> renameQueue;

    /** The IEW stage's instruction queue. */
    TimeBuffer<IEWStruct> iewQueue;

  private:
    /** The activity recorder; used to tell if the CPU has any
     * activity remaining or if it can go to idle and deschedule
     * itself.
     */
    ActivityRecorder activityRec;

  public:
    /** Records that there was time buffer activity this cycle. */
    void activityThisCycle() { activityRec.activity(); }

    /** Changes a stage's status to active within the activity recorder. */
    void
    activateStage(const StageIdx idx)
    {
        activityRec.activateStage(idx);
    }

    /** Changes a stage's status to inactive within the activity recorder. */
    void
    deactivateStage(const StageIdx idx)
    {
        activityRec.deactivateStage(idx);
    }

    /** Wakes the CPU, rescheduling the CPU if it's not already active. */
    void wakeCPU();

    virtual void wakeup(ThreadID tid) override;

    /** Gets a free thread id. Use if thread ids change across system. */
    ThreadID getFreeTid();

  public:
    /** Returns a pointer to a thread context. */
    gem5::ThreadContext *
    tcBase(ThreadID tid)
    {
        return thread[tid]->getTC();
    }

    /** The global sequence number counter. */
    InstSeqNum globalSeqNum;//[MaxThreads];

    /** Pointer to the checker, which can dynamically verify
     * instruction results at run time.  This can be set to NULL if it
     * is not being used.
     */
    gem5::Checker<DynInstPtr> *checker;

    /** Pointer to the system. */
    System *system;

    /** Pointers to all of the threads in the CPU. */
    std::vector<ThreadState *> thread;

    /** Threads Scheduled to Enter CPU */
    std::list<int> cpuWaitList;

    /** The cycle that the CPU was last running, used for statistics. */
    Cycles lastRunningCycle;

    /** The cycle that the CPU was last activated by a new thread*/
    Tick lastActivatedCycle;

    /** Mapping for system thread id to cpu id */
    std::map<ThreadID, unsigned> threadMap;

    /** Available thread ids in the cpu*/
    std::vector<ThreadID> tids;

    /** CPU pushRequest function, forwards request to LSQ. */
    Fault
    pushRequest(const DynInstPtr& inst, bool isLoad, uint8_t *data,
                unsigned int size, Addr addr, Request::Flags flags,
                uint64_t *res, AtomicOpFunctorPtr amo_op = nullptr,
                const std::vector<bool>& byte_enable=std::vector<bool>())

    {
        return iew.ldstQueue.pushRequest(inst, isLoad, data, size, addr,
                flags, res, std::move(amo_op), byte_enable);
    }

    /** Used by the fetch unit to get a hold of the instruction port. */
    Port &
    getInstPort() override
    {
        return fetch.getInstPort();
    }

    /** Get the dcache port (used to find block size for translations). */
    Port &
    getDataPort() override
    {
        return iew.ldstQueue.getDataPort();
    }

    struct CPUStats : public statistics::Group
    {
        CPUStats(CPU *cpu);

        /** Stat for total number of times the CPU is descheduled. */
        statistics::Scalar timesIdled;
        /** Stat for total number of cycles the CPU spends descheduled. */
        statistics::Scalar idleCycles;
        /** Stat for total number of cycles the CPU spends descheduled due to a
         * quiesce operation or waiting for an interrupt. */
        statistics::Scalar quiesceCycles;
        /** Stat for the number of committed instructions per thread. */
        statistics::Vector committedInsts;
        /** Stat for the number of committed ops (including micro ops) per
         *  thread. */
        statistics::Vector committedOps;
        /** Stat for the CPI per thread. */
        statistics::Formula cpi;
        /** Stat for the total CPI. */
        statistics::Formula totalCpi;
        /** Stat for the IPC per thread. */
        statistics::Formula ipc;
        /** Stat for the total IPC. */
        statistics::Formula totalIpc;

        //number of integer register file accesses
        statistics::Scalar intRegfileReads;
        statistics::Scalar intRegfileWrites;
        //number of float register file accesses
        statistics::Scalar fpRegfileReads;
        statistics::Scalar fpRegfileWrites;
        //number of vector register file accesses
        mutable statistics::Scalar vecRegfileReads;
        statistics::Scalar vecRegfileWrites;
        //number of predicate register file accesses
        mutable statistics::Scalar vecPredRegfileReads;
        statistics::Scalar vecPredRegfileWrites;
        //number of CC register file accesses
        statistics::Scalar ccRegfileReads;
        statistics::Scalar ccRegfileWrites;
        //number of misc
        statistics::Scalar miscRegfileReads;
        statistics::Scalar miscRegfileWrites;
        statistics::Scalar lastCommitTick;
    } cpuStats;

  public:
    // hardware transactional memory
    void htmSendAbortSignal(ThreadID tid, uint64_t htm_uid,
                            HtmFailureFaultCause cause) override;

<<<<<<< HEAD
    // online difftest
  private:
    uint32_t diffWDst[DIFFTEST_WIDTH];
    uint64_t diffWData[DIFFTEST_WIDTH];
    uint64_t diffWPC[DIFFTEST_WIDTH];
    uint64_t gem5RegFile[DIFFTEST_NR_REG];
    uint64_t referenceRegFile[DIFFTEST_NR_REG];
    DiffState diff;
    NemuProxy* proxy;

    bool enableDifftest;
    bool scFenceInFlight{false};
    bool hasCommit{false};

    void readGem5Regs();

    std::pair<int, bool> diffWithNEMU(const DynInstPtr &inst);

  public:
    void difftestStep(const DynInstPtr &inst);

    bool difftestEnabled() const
    {
        return enableDifftest;
    }

    void difftestRaiseIntr(uint64_t no);
=======
    //difftest virtual function
    void readGem5Regs();

>>>>>>> d75a11b6
};

} // namespace o3
} // namespace gem5

#endif // __CPU_O3_CPU_HH__<|MERGE_RESOLUTION|>--- conflicted
+++ resolved
@@ -633,39 +633,8 @@
     void htmSendAbortSignal(ThreadID tid, uint64_t htm_uid,
                             HtmFailureFaultCause cause) override;
 
-<<<<<<< HEAD
-    // online difftest
-  private:
-    uint32_t diffWDst[DIFFTEST_WIDTH];
-    uint64_t diffWData[DIFFTEST_WIDTH];
-    uint64_t diffWPC[DIFFTEST_WIDTH];
-    uint64_t gem5RegFile[DIFFTEST_NR_REG];
-    uint64_t referenceRegFile[DIFFTEST_NR_REG];
-    DiffState diff;
-    NemuProxy* proxy;
-
-    bool enableDifftest;
-    bool scFenceInFlight{false};
-    bool hasCommit{false};
-
-    void readGem5Regs();
-
-    std::pair<int, bool> diffWithNEMU(const DynInstPtr &inst);
-
-  public:
-    void difftestStep(const DynInstPtr &inst);
-
-    bool difftestEnabled() const
-    {
-        return enableDifftest;
-    }
-
-    void difftestRaiseIntr(uint64_t no);
-=======
     //difftest virtual function
     void readGem5Regs();
-
->>>>>>> d75a11b6
 };
 
 } // namespace o3
