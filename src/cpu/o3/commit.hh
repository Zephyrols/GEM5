--- conflicted
+++ resolved
@@ -529,11 +529,9 @@
         statistics::Scalar commitEligibleSamples;
     } stats;
 
-<<<<<<< HEAD
     Tick lastCommitTick;
-=======
+
     std::map<Addr, unsigned> misPredIndirect;
->>>>>>> 1ca7a6d6
 };
 
 } // namespace o3
