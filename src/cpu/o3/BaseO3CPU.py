# Copyright (c) 2016, 2019 ARM Limited
# All rights reserved.
#
# The license below extends only to copyright in the software and shall
# not be construed as granting a license to any other intellectual
# property including but not limited to intellectual property relating
# to a hardware implementation of the functionality of the software
# licensed hereunder.  You may use the software subject to the license
# terms below provided that you ensure that this notice is replicated
# unmodified and in its entirety in all distributions of the software,
# modified or unmodified, in source code or in binary form.
#
# Copyright (c) 2005-2007 The Regents of The University of Michigan
# All rights reserved.
#
# Redistribution and use in source and binary forms, with or without
# modification, are permitted provided that the following conditions are
# met: redistributions of source code must retain the above copyright
# notice, this list of conditions and the following disclaimer;
# redistributions in binary form must reproduce the above copyright
# notice, this list of conditions and the following disclaimer in the
# documentation and/or other materials provided with the distribution;
# neither the name of the copyright holders nor the names of its
# contributors may be used to endorse or promote products derived from
# this software without specific prior written permission.
#
# THIS SOFTWARE IS PROVIDED BY THE COPYRIGHT HOLDERS AND CONTRIBUTORS
# "AS IS" AND ANY EXPRESS OR IMPLIED WARRANTIES, INCLUDING, BUT NOT
# LIMITED TO, THE IMPLIED WARRANTIES OF MERCHANTABILITY AND FITNESS FOR
# A PARTICULAR PURPOSE ARE DISCLAIMED. IN NO EVENT SHALL THE COPYRIGHT
# OWNER OR CONTRIBUTORS BE LIABLE FOR ANY DIRECT, INDIRECT, INCIDENTAL,
# SPECIAL, EXEMPLARY, OR CONSEQUENTIAL DAMAGES (INCLUDING, BUT NOT
# LIMITED TO, PROCUREMENT OF SUBSTITUTE GOODS OR SERVICES; LOSS OF USE,
# DATA, OR PROFITS; OR BUSINESS INTERRUPTION) HOWEVER CAUSED AND ON ANY
# THEORY OF LIABILITY, WHETHER IN CONTRACT, STRICT LIABILITY, OR TORT
# (INCLUDING NEGLIGENCE OR OTHERWISE) ARISING IN ANY WAY OUT OF THE USE
# OF THIS SOFTWARE, EVEN IF ADVISED OF THE POSSIBILITY OF SUCH DAMAGE.

from m5.defines import buildEnv
from m5.params import *
from m5.proxy import *

from m5.objects.BaseCPU import BaseCPU
from m5.objects.FUPool import *
#from m5.objects.O3Checker import O3Checker
from m5.objects.BranchPredictor import *

class SMTFetchPolicy(ScopedEnum):
    vals = [ 'RoundRobin', 'Branch', 'IQCount', 'LSQCount' ]

class SMTQueuePolicy(ScopedEnum):
    vals = [ 'Dynamic', 'Partitioned', 'Threshold' ]

class CommitPolicy(ScopedEnum):
    vals = [ 'RoundRobin', 'OldestReady' ]

class BaseO3CPU(BaseCPU):
    type = 'BaseO3CPU'
    cxx_class = 'gem5::o3::CPU'
    cxx_header = 'cpu/o3/dyn_inst.hh'

    @classmethod
    def memory_mode(cls):
        return 'timing'

    @classmethod
    def require_caches(cls):
        return True

    @classmethod
    def support_take_over(cls):
        return True

    activity = Param.Unsigned(0, "Initial count")

    cacheStorePorts = Param.Unsigned(200, "Cache Ports. "
          "Constrains stores only.")
    cacheLoadPorts = Param.Unsigned(200, "Cache Ports. "
          "Constrains loads only.")

    decodeToFetchDelay = Param.Cycles(1, "Decode to fetch delay")
    renameToFetchDelay = Param.Cycles(1 ,"Rename to fetch delay")
    iewToFetchDelay = Param.Cycles(1, "Issue/Execute/Writeback to fetch "
                                   "delay")
    commitToFetchDelay = Param.Cycles(1, "Commit to fetch delay")
    fetchWidth = Param.Unsigned(8, "Fetch width")
    fetchBufferSize = Param.Unsigned(64, "Fetch buffer size in bytes")
    fetchQueueSize = Param.Unsigned(32, "Fetch queue size in micro-ops "
                                    "per-thread")

    renameToDecodeDelay = Param.Cycles(1, "Rename to decode delay")
    iewToDecodeDelay = Param.Cycles(1, "Issue/Execute/Writeback to decode "
                                    "delay")
    commitToDecodeDelay = Param.Cycles(1, "Commit to decode delay")
    fetchToDecodeDelay = Param.Cycles(1, "Fetch to decode delay")
    decodeWidth = Param.Unsigned(6, "Decode width")

    iewToRenameDelay = Param.Cycles(1, "Issue/Execute/Writeback to rename "
                                    "delay")
    commitToRenameDelay = Param.Cycles(1, "Commit to rename delay")
    decodeToRenameDelay = Param.Cycles(1, "Decode to rename delay")
    renameWidth = Param.Unsigned(6, "Rename width")

    commitToIEWDelay = Param.Cycles(1, "Commit to "
               "Issue/Execute/Writeback delay")
    renameToIEWDelay = Param.Cycles(2, "Rename to "
               "Issue/Execute/Writeback delay")
    issueToExecuteDelay = Param.Cycles(1, "Issue to execute delay (internal "
              "to the IEW stage)")
    dispatchWidth = Param.Unsigned(6, "Dispatch width")
    issueWidth = Param.Unsigned(8, "Issue width")
    wbWidth = Param.Unsigned(8, "Writeback width")
    fuPool = Param.FUPool(DefaultFUPool(), "Functional Unit pool")

    iewToCommitDelay = Param.Cycles(1, "Issue/Execute/Writeback to commit "
               "delay")
    renameToROBDelay = Param.Cycles(1, "Rename to reorder buffer delay")
    commitWidth = Param.Unsigned(6, "Commit width")
    squashWidth = Param.Unsigned(6, "Squash width")
    trapLatency = Param.Cycles(13, "Trap latency")
    fetchTrapLatency = Param.Cycles(1, "Fetch trap latency")

    backComSize = Param.Unsigned(5,
            "Time buffer size for backwards communication")
    forwardComSize = Param.Unsigned(5,
            "Time buffer size for forward communication")

    LQEntries = Param.Unsigned(80, "Number of load queue entries")
    SQEntries = Param.Unsigned(64, "Number of store queue entries")
    LSQDepCheckShift = Param.Unsigned(4,
            "Number of places to shift addr before check")
    LSQCheckLoads = Param.Bool(True,
        "Should dependency violations be checked for "
        "loads & stores or just stores")
    store_set_clear_period = Param.Unsigned(250000,
            "Number of load/store insts before the dep predictor "
            "should be invalidated")
    LFSTSize = Param.Unsigned(1024, "Last fetched store table size")
    SSITSize = Param.Unsigned(1024, "Store set ID table size")

    numRobs = Param.Unsigned(1, "Number of Reorder Buffers");

    numPhysIntRegs = Param.Unsigned(192,
            "Number of physical integer registers")
    numPhysFloatRegs = Param.Unsigned(192, "Number of physical floating point "
                                      "registers")
    numPhysVecRegs = Param.Unsigned(192, "Number of physical vector "
                                      "registers")
    numPhysVecPredRegs = Param.Unsigned(32, "Number of physical predicate "
                                      "registers")
    # most ISAs don't use condition-code regs, so default is 0
    numPhysCCRegs = Param.Unsigned(0, "Number of physical cc registers")
    numIQEntries = Param.Unsigned(192, "Number of instruction queue entries")
    numROBEntries = Param.Unsigned(256, "Number of reorder buffer entries")

    smtNumFetchingThreads = Param.Unsigned(1, "SMT Number of Fetching Threads")
    smtFetchPolicy = Param.SMTFetchPolicy('RoundRobin', "SMT Fetch policy")
    smtLSQPolicy    = Param.SMTQueuePolicy('Partitioned',
                                           "SMT LSQ Sharing Policy")
    smtLSQThreshold = Param.Int(100, "SMT LSQ Threshold Sharing Parameter")
    smtIQPolicy    = Param.SMTQueuePolicy('Partitioned',
                                          "SMT IQ Sharing Policy")
    smtIQThreshold = Param.Int(100, "SMT IQ Threshold Sharing Parameter")
    smtROBPolicy   = Param.SMTQueuePolicy('Partitioned',
                                          "SMT ROB Sharing Policy")
    smtROBThreshold = Param.Int(100, "SMT ROB Threshold Sharing Parameter")
    smtCommitPolicy = Param.CommitPolicy('RoundRobin', "SMT Commit Policy")

<<<<<<< HEAD
    branchPred = Param.BranchPredictor(DecoupledBPU(),
=======
    branchPred = Param.BranchPredictor(TAGE(numThreads =
                                                       Parent.numThreads),
>>>>>>> d75a11b6
                                       "Branch Predictor")
    needsTSO = Param.Bool(False, "Enable TSO Memory model")<|MERGE_RESOLUTION|>--- conflicted
+++ resolved
@@ -166,11 +166,6 @@
     smtROBThreshold = Param.Int(100, "SMT ROB Threshold Sharing Parameter")
     smtCommitPolicy = Param.CommitPolicy('RoundRobin', "SMT Commit Policy")
 
-<<<<<<< HEAD
     branchPred = Param.BranchPredictor(DecoupledBPU(),
-=======
-    branchPred = Param.BranchPredictor(TAGE(numThreads =
-                                                       Parent.numThreads),
->>>>>>> d75a11b6
                                        "Branch Predictor")
     needsTSO = Param.Bool(False, "Enable TSO Memory model")