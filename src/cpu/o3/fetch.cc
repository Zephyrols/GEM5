--- conflicted
+++ resolved
@@ -137,7 +137,6 @@
 
     branchPred = params.branchPred;
 
-<<<<<<< HEAD
     if (isDecoupledFrontend) {
         dbp = dynamic_cast<branch_prediction::DecoupledBPU*>(branchPred);
         assert(dbp);
@@ -146,9 +145,7 @@
         dbp = nullptr;
     }
 
-=======
     assert(params.decoder.size());
->>>>>>> d75a11b6
     for (ThreadID tid = 0; tid < numThreads; tid++) {
         decoder[tid] = params.decoder[tid];
         // Create space to buffer the cache line data,
@@ -1370,7 +1367,6 @@
                 break;
             }
 
-<<<<<<< HEAD
             if (loopBuffer.isActive()) {
                 memcpy(dec_ptr->moreBytesPtr(),
                         loopBuffer.activePointer + blk_offset * instSize, instSize);
@@ -1379,16 +1375,10 @@
             } else {
                 memcpy(dec_ptr->moreBytesPtr(),
                         fetchBuffer[tid] + blk_offset * instSize, instSize);
+                DPRINTF(Fetch, "Supplying fetch from fetchBuffer\n");
             }
 
             decoder[tid]->moreBytes(this_pc, fetch_addr);
-=======
-            DPRINTF(Fetch, "Supplying fetch from fetchBuffer\n");
-
-            memcpy(dec_ptr->moreBytesPtr(),
-                    fetchBuffer[tid] + blkOffset * instSize, instSize);
-            decoder[tid]->moreBytes(this_pc, fetchAddr);
->>>>>>> d75a11b6
 
             if (dec_ptr->needMoreBytes()) {
                 blk_offset++;
