/*
 * Copyright 2014 Google, Inc.
 * Copyright (c) 2010-2014, 2017, 2020 ARM Limited
 * All rights reserved
 *
 * The license below extends only to copyright in the software and shall
 * not be construed as granting a license to any other intellectual
 * property including but not limited to intellectual property relating
 * to a hardware implementation of the functionality of the software
 * licensed hereunder.  You may use the software subject to the license
 * terms below provided that you ensure that this notice is replicated
 * unmodified and in its entirety in all distributions of the software,
 * modified or unmodified, in source code or in binary form.
 *
 * Copyright (c) 2004-2005 The Regents of The University of Michigan
 * All rights reserved.
 *
 * Redistribution and use in source and binary forms, with or without
 * modification, are permitted provided that the following conditions are
 * met: redistributions of source code must retain the above copyright
 * notice, this list of conditions and the following disclaimer;
 * redistributions in binary form must reproduce the above copyright
 * notice, this list of conditions and the following disclaimer in the
 * documentation and/or other materials provided with the distribution;
 * neither the name of the copyright holders nor the names of its
 * contributors may be used to endorse or promote products derived from
 * this software without specific prior written permission.
 *
 * THIS SOFTWARE IS PROVIDED BY THE COPYRIGHT HOLDERS AND CONTRIBUTORS
 * "AS IS" AND ANY EXPRESS OR IMPLIED WARRANTIES, INCLUDING, BUT NOT
 * LIMITED TO, THE IMPLIED WARRANTIES OF MERCHANTABILITY AND FITNESS FOR
 * A PARTICULAR PURPOSE ARE DISCLAIMED. IN NO EVENT SHALL THE COPYRIGHT
 * OWNER OR CONTRIBUTORS BE LIABLE FOR ANY DIRECT, INDIRECT, INCIDENTAL,
 * SPECIAL, EXEMPLARY, OR CONSEQUENTIAL DAMAGES (INCLUDING, BUT NOT
 * LIMITED TO, PROCUREMENT OF SUBSTITUTE GOODS OR SERVICES; LOSS OF USE,
 * DATA, OR PROFITS; OR BUSINESS INTERRUPTION) HOWEVER CAUSED AND ON ANY
 * THEORY OF LIABILITY, WHETHER IN CONTRACT, STRICT LIABILITY, OR TORT
 * (INCLUDING NEGLIGENCE OR OTHERWISE) ARISING IN ANY WAY OUT OF THE USE
 * OF THIS SOFTWARE, EVEN IF ADVISED OF THE POSSIBILITY OF SUCH DAMAGE.
 */

#include "cpu/o3/commit.hh"

#include <algorithm>
#include <set>
#include <string>

#include "arch/riscv/regs/misc.hh"
#include "arch/riscv/faults.hh"
#include "base/compiler.hh"
#include "base/loader/symtab.hh"
#include "base/logging.hh"
#include "arch/riscv/insts/static_inst.hh"
#include "config/the_isa.hh"
#include "cpu/base.hh"
#include "cpu/checker/cpu.hh"
#include "cpu/exetrace.hh"
#include "cpu/o3/cpu.hh"
#include "cpu/o3/dyn_inst.hh"
#include "cpu/o3/limits.hh"
#include "cpu/o3/thread_state.hh"
#include "cpu/timebuf.hh"
#include "debug/Activity.hh"
#include "debug/Commit.hh"
#include "debug/CommitRate.hh"
<<<<<<< HEAD
#include "debug/CommitTrace.hh"
=======
>>>>>>> 1ca7a6d6
#include "debug/Diff.hh"
#include "debug/Drain.hh"
#include "debug/ExecFaulting.hh"
#include "debug/HtmCpu.hh"
#include "debug/InstCommited.hh"
#include "debug/O3PipeView.hh"
<<<<<<< HEAD
#include "debug/Faults.hh"
=======
#include "debug/FTBStats.hh"
>>>>>>> 1ca7a6d6
#include "params/BaseO3CPU.hh"
#include "sim/faults.hh"
#include "sim/full_system.hh"
#include "sim/core.hh"
#include "base/output.hh"

namespace gem5
{

namespace o3
{

void
Commit::processTrapEvent(ThreadID tid)
{
    // This will get reset by commit if it was switched out at the
    // time of this event processing.
    trapSquash[tid] = true;
}

Commit::Commit(CPU *_cpu, branch_prediction::BPredUnit *_bp, const BaseO3CPUParams &params)
    : commitPolicy(params.smtCommitPolicy),
      cpu(_cpu),
      bp(_bp),
      iewToCommitDelay(params.iewToCommitDelay),
      commitToIEWDelay(params.commitToIEWDelay),
      renameToROBDelay(params.renameToROBDelay),
      fetchToCommitDelay(params.commitToFetchDelay),
      renameWidth(params.renameWidth),
      commitWidth(params.commitWidth),
      numThreads(params.numThreads),
      drainPending(false),
      drainImminent(false),
      trapLatency(params.trapLatency),
      canHandleInterrupts(true),
      avoidQuiesceLiveLock(false),
      stats(_cpu, this)
{
    if (commitWidth > MaxWidth)
        fatal("commitWidth (%d) is larger than compiled limit (%d),\n"
             "\tincrease MaxWidth in src/cpu/o3/limits.hh\n",
             commitWidth, static_cast<int>(MaxWidth));

    _status = Active;
    _nextStatus = Inactive;

    if (commitPolicy == CommitPolicy::RoundRobin) {
        //Set-Up Priority List
        for (ThreadID tid = 0; tid < numThreads; tid++) {
            priority_list.push_back(tid);
        }
    }

    for (ThreadID tid = 0; tid < MaxThreads; tid++) {
        commitStatus[tid] = Idle;
        changedROBNumEntries[tid] = false;
        trapSquash[tid] = false;
        tcSquash[tid] = false;
        squashAfterInst[tid] = nullptr;
        pc[tid].reset(params.isa[0]->newPCState());
        youngestSeqNum[tid] = 0;
        lastCommitedSeqNum[tid] = 0;
        trapInFlight[tid] = false;
        committedStores[tid] = false;
        checkEmptyROB[tid] = false;
        renameMap[tid] = nullptr;
        htmStarts[tid] = 0;
        htmStops[tid] = 0;
    }
    interrupt = NoFault;

    registerExitCallback([this]() {
        auto out_handle = simout.create("misPredIndirect.txt", false, true);
        std::vector<std::pair<Addr, unsigned>> tempVec;
        for (auto &it : misPredIndirect) {
            tempVec.push_back(std::make_pair(it.first, it.second));
        }
        std::sort(tempVec.begin(), tempVec.end(),
            [](const std::pair<Addr, unsigned> &a,
               const std::pair<Addr, unsigned> &b) {
                return a.second > b.second;
            });
        for (auto it : tempVec) {
            *out_handle->stream() << std::oct << it.second << " " << std::hex << it.first << std::endl;
        }
        simout.close(out_handle);
    });
}

std::string Commit::name() const { return cpu->name() + ".commit"; }

void
Commit::regProbePoints()
{
    ppCommit = new ProbePointArg<DynInstPtr>(
            cpu->getProbeManager(), "Commit");
    ppCommitStall = new ProbePointArg<DynInstPtr>(
            cpu->getProbeManager(), "CommitStall");
    ppSquash = new ProbePointArg<DynInstPtr>(
            cpu->getProbeManager(), "Squash");
}

Commit::CommitStats::CommitStats(CPU *cpu, Commit *commit)
    : statistics::Group(cpu, "commit"),
      ADD_STAT(commitSquashedInsts, statistics::units::Count::get(),
               "The number of squashed insts skipped by commit"),
      ADD_STAT(commitNonSpecStalls, statistics::units::Count::get(),
               "The number of times commit has been forced to stall to "
               "communicate backwards"),
      ADD_STAT(branchMispredicts, statistics::units::Count::get(),
               "The number of times a branch was mispredicted"),
      ADD_STAT(numCommittedDist, statistics::units::Count::get(),
               "Number of insts commited each cycle"),
      ADD_STAT(instsCommitted, statistics::units::Count::get(),
               "Number of instructions committed"),
      ADD_STAT(opsCommitted, statistics::units::Count::get(),
               "Number of ops (including micro ops) committed"),
      ADD_STAT(memRefs, statistics::units::Count::get(),
               "Number of memory references committed"),
      ADD_STAT(loads, statistics::units::Count::get(), "Number of loads committed"),
      ADD_STAT(amos, statistics::units::Count::get(),
               "Number of atomic instructions committed"),
      ADD_STAT(membars, statistics::units::Count::get(),
               "Number of memory barriers committed"),
      ADD_STAT(branches, statistics::units::Count::get(),
               "Number of branches committed"),
      ADD_STAT(vectorInstructions, statistics::units::Count::get(),
               "Number of committed Vector instructions."),
      ADD_STAT(floating, statistics::units::Count::get(),
               "Number of committed floating point instructions."),
      ADD_STAT(integer, statistics::units::Count::get(),
               "Number of committed integer instructions."),
      ADD_STAT(functionCalls, statistics::units::Count::get(),
               "Number of function calls committed."),
      ADD_STAT(committedInstType, statistics::units::Count::get(),
               "Class of committed instruction"),
      ADD_STAT(commitEligibleSamples, statistics::units::Cycle::get(),
               "number cycles where commit BW limit reached")
{
    using namespace statistics;

    commitSquashedInsts.prereq(commitSquashedInsts);
    commitNonSpecStalls.prereq(commitNonSpecStalls);
    branchMispredicts.prereq(branchMispredicts);

    numCommittedDist
        .init(0,commit->commitWidth,1)
        .flags(statistics::pdf);

    instsCommitted
        .init(cpu->numThreads)
        .flags(total);

    opsCommitted
        .init(cpu->numThreads)
        .flags(total);

    memRefs
        .init(cpu->numThreads)
        .flags(total);

    loads
        .init(cpu->numThreads)
        .flags(total);

    amos
        .init(cpu->numThreads)
        .flags(total);

    membars
        .init(cpu->numThreads)
        .flags(total);

    branches
        .init(cpu->numThreads)
        .flags(total);

    vectorInstructions
        .init(cpu->numThreads)
        .flags(total);

    floating
        .init(cpu->numThreads)
        .flags(total);

    integer
        .init(cpu->numThreads)
        .flags(total);

    functionCalls
        .init(commit->numThreads)
        .flags(total);

    committedInstType
        .init(commit->numThreads,enums::Num_OpClass)
        .flags(total | pdf | dist);

    committedInstType.ysubnames(enums::OpClassStrings);
}

void
Commit::setThreads(std::vector<ThreadState *> &threads)
{
    thread = threads;
}

void
Commit::setTimeBuffer(TimeBuffer<TimeStruct> *tb_ptr)
{
    timeBuffer = tb_ptr;

    // Setup wire to send information back to IEW.
    toIEW = timeBuffer->getWire(0);

    // Setup wire to read data from IEW (for the ROB).
    robInfoFromIEW = timeBuffer->getWire(-iewToCommitDelay);
}

void
Commit::setFetchQueue(TimeBuffer<FetchStruct> *fq_ptr)
{
    fetchQueue = fq_ptr;

    // Setup wire to get instructions from rename (for the ROB).
    fromFetch = fetchQueue->getWire(-fetchToCommitDelay);
}

void
Commit::setRenameQueue(TimeBuffer<RenameStruct> *rq_ptr)
{
    renameQueue = rq_ptr;

    // Setup wire to get instructions from rename (for the ROB).
    fromRename = renameQueue->getWire(-renameToROBDelay);
}

void
Commit::setIEWQueue(TimeBuffer<IEWStruct> *iq_ptr)
{
    iewQueue = iq_ptr;

    // Setup wire to get instructions from IEW.
    fromIEW = iewQueue->getWire(-iewToCommitDelay);
}

void
Commit::setIEWStage(IEW *iew_stage)
{
    iewStage = iew_stage;
}

void
Commit::setActiveThreads(std::list<ThreadID> *at_ptr)
{
    activeThreads = at_ptr;
}

void
Commit::setRenameMap(UnifiedRenameMap rm_ptr[])
{
    for (ThreadID tid = 0; tid < numThreads; tid++)
        renameMap[tid] = &rm_ptr[tid];
}

void Commit::setROB(ROB *rob_ptr) { rob = rob_ptr; }

void
Commit::startupStage()
{
    rob->setActiveThreads(activeThreads);
    rob->resetEntries();

    // Broadcast the number of free entries.
    for (ThreadID tid = 0; tid < numThreads; tid++) {
        toIEW->commitInfo[tid].usedROB = true;
        toIEW->commitInfo[tid].freeROBEntries = rob->numFreeEntries(tid);
        toIEW->commitInfo[tid].emptyROB = true;
    }

    // Commit must broadcast the number of free entries it has at the
    // start of the simulation, so it starts as active.
    cpu->activateStage(CPU::CommitIdx);

    cpu->activityThisCycle();
}

void
Commit::clearStates(ThreadID tid)
{
    commitStatus[tid] = Idle;
    changedROBNumEntries[tid] = false;
    checkEmptyROB[tid] = false;
    trapInFlight[tid] = false;
    committedStores[tid] = false;
    trapSquash[tid] = false;
    tcSquash[tid] = false;
    pc[tid].reset(cpu->tcBase(tid)->getIsaPtr()->newPCState());
    lastCommitedSeqNum[tid] = 0;
    squashAfterInst[tid] = NULL;
}

void Commit::drain() { drainPending = true; }

void
Commit::drainResume()
{
    drainPending = false;
    drainImminent = false;
}

void
Commit::drainSanityCheck() const
{
    assert(isDrained());
    rob->drainSanityCheck();

    // hardware transactional memory
    // cannot drain partially through a transaction
    for (ThreadID tid = 0; tid < numThreads; tid++) {
        if (executingHtmTransaction(tid)) {
            panic("cannot drain partially through a HTM transaction");
        }
    }
}

bool
Commit::isDrained() const
{
    /* Make sure no one is executing microcode. There are two reasons
     * for this:
     * - Hardware virtualized CPUs can't switch into the middle of a
     *   microcode sequence.
     * - The current fetch implementation will most likely get very
     *   confused if it tries to start fetching an instruction that
     *   is executing in the middle of a ucode sequence that changes
     *   address mappings. This can happen on for example x86.
     */
    for (ThreadID tid = 0; tid < numThreads; tid++) {
        if (pc[tid]->microPC() != 0)
            return false;
    }

    /* Make sure that all instructions have finished committing before
     * declaring the system as drained. We want the pipeline to be
     * completely empty when we declare the CPU to be drained. This
     * makes debugging easier since CPU handover and restoring from a
     * checkpoint with a different CPU should have the same timing.
     */
    return rob->isEmpty() &&
        interrupt == NoFault;
}

void
Commit::takeOverFrom()
{
    _status = Active;
    _nextStatus = Inactive;
    for (ThreadID tid = 0; tid < numThreads; tid++) {
        commitStatus[tid] = Idle;
        changedROBNumEntries[tid] = false;
        trapSquash[tid] = false;
        tcSquash[tid] = false;
        squashAfterInst[tid] = NULL;
    }
    rob->takeOverFrom();
}

void
Commit::deactivateThread(ThreadID tid)
{
    std::list<ThreadID>::iterator thread_it = std::find(priority_list.begin(),
            priority_list.end(), tid);

    if (thread_it != priority_list.end()) {
        priority_list.erase(thread_it);
    }
}

bool
Commit::executingHtmTransaction(ThreadID tid) const
{
    if (tid == InvalidThreadID)
        return false;
    else
        return (htmStarts[tid] > htmStops[tid]);
}

void
Commit::resetHtmStartsStops(ThreadID tid)
{
    if (tid != InvalidThreadID)
    {
        htmStarts[tid] = 0;
        htmStops[tid] = 0;
    }
}


void
Commit::updateStatus()
{
    // reset ROB changed variable
    std::list<ThreadID>::iterator threads = activeThreads->begin();
    std::list<ThreadID>::iterator end = activeThreads->end();

    while (threads != end) {
        ThreadID tid = *threads++;

        changedROBNumEntries[tid] = false;

        // Also check if any of the threads has a trap pending
        if (commitStatus[tid] == TrapPending ||
            commitStatus[tid] == FetchTrapPending) {
            _nextStatus = Active;
        }
    }

    if (_nextStatus == Inactive && _status == Active) {
        DPRINTF(Activity, "Deactivating stage.\n");
        cpu->deactivateStage(CPU::CommitIdx);
    } else if (_nextStatus == Active && _status == Inactive) {
        DPRINTF(Activity, "Activating stage.\n");
        cpu->activateStage(CPU::CommitIdx);
    }

    _status = _nextStatus;
}

bool
Commit::changedROBEntries()
{
    std::list<ThreadID>::iterator threads = activeThreads->begin();
    std::list<ThreadID>::iterator end = activeThreads->end();

    while (threads != end) {
        ThreadID tid = *threads++;

        if (changedROBNumEntries[tid]) {
            return true;
        }
    }

    return false;
}

size_t
Commit::numROBFreeEntries(ThreadID tid)
{
    return rob->numFreeEntries(tid);
}

void
Commit::generateTrapEvent(ThreadID tid, Fault inst_fault)
{
    DPRINTF(Commit, "Generating trap event for [tid:%i]\n", tid);

    EventFunctionWrapper *trap = new EventFunctionWrapper(
        [this, tid]{ processTrapEvent(tid); },
        "Trap", true, Event::CPU_Tick_Pri);

    Cycles latency = std::dynamic_pointer_cast<SyscallRetryFault>(inst_fault) ?
                     cpu->syscallRetryLatency : trapLatency;

    // hardware transactional memory
    if (inst_fault != nullptr &&
        std::dynamic_pointer_cast<GenericHtmFailureFault>(inst_fault)) {
        // TODO
        // latency = default abort/restore latency
        // could also do some kind of exponential back off if desired
    }

    cpu->schedule(trap, cpu->clockEdge(latency));
    trapInFlight[tid] = true;
    thread[tid]->trapPending = true;
}

void
Commit::generateTCEvent(ThreadID tid)
{
    assert(!trapInFlight[tid]);
    DPRINTF(Commit, "Generating TC squash event for [tid:%i]\n", tid);

    tcSquash[tid] = true;
}

void
Commit::squashAll(ThreadID tid)
{
    // If we want to include the squashing instruction in the squash,
    // then use one older sequence number.
    // Hopefully this doesn't mess things up.  Basically I want to squash
    // all instructions of this thread.
    InstSeqNum squashed_inst = rob->isEmpty(tid) ?
        lastCommitedSeqNum[tid] : rob->readHeadInst(tid)->seqNum - 1;

    // All younger instructions will be squashed. Set the sequence
    // number as the youngest instruction in the ROB (0 in this case.
    // Hopefully nothing breaks.)
    youngestSeqNum[tid] = lastCommitedSeqNum[tid];

    rob->squash(squashed_inst, tid);
    changedROBNumEntries[tid] = true;

    // Send back the sequence number of the squashed instruction.
    toIEW->commitInfo[tid].doneSeqNum = squashed_inst;

    // Send back the squash signal to tell stages that they should
    // squash.
    toIEW->commitInfo[tid].squash = true;

    // Send back the rob squashing signal so other stages know that
    // the ROB is in the process of squashing.
    toIEW->commitInfo[tid].robSquashing = true;

    toIEW->commitInfo[tid].mispredictInst = NULL;
    toIEW->commitInfo[tid].squashInst = NULL;

    set(toIEW->commitInfo[tid].pc, pc[tid]);

    toIEW->commitInfo[tid].squashedStreamId = committedStreamId;
    toIEW->commitInfo[tid].squashedTargetId = committedTargetId;
}

void
Commit::squashFromTrap(ThreadID tid)
{
    squashAll(tid);

    toIEW->commitInfo[tid].isTrapSquash = true;
    toIEW->commitInfo[tid].committedPC = committedPC[tid];

    DPRINTF(Commit, "Squashing from trap, restarting at PC %s\n", *pc[tid]);

    thread[tid]->trapPending = false;
    thread[tid]->noSquashFromTC = false;
    trapInFlight[tid] = false;

    trapSquash[tid] = false;

    commitStatus[tid] = ROBSquashing;
    cpu->activityThisCycle();
}

void
Commit::squashFromTC(ThreadID tid)
{
    squashAll(tid);

    DPRINTF(Commit, "Squashing from TC, restarting at PC %s\n", *pc[tid]);

    thread[tid]->noSquashFromTC = false;
    assert(!thread[tid]->trapPending);

    commitStatus[tid] = ROBSquashing;
    cpu->activityThisCycle();

    tcSquash[tid] = false;
}

void
Commit::squashFromSquashAfter(ThreadID tid)
{
    DPRINTF(Commit, "Squashing after squash after request, "
            "restarting at PC %s\n", *pc[tid]);

    squashAll(tid);
    // Make sure to inform the fetch stage of which instruction caused
    // the squash. It'll try to re-fetch an instruction executing in
    // microcode unless this is set.
    toIEW->commitInfo[tid].squashInst = squashAfterInst[tid];
    squashAfterInst[tid] = NULL;

    commitStatus[tid] = ROBSquashing;
    cpu->activityThisCycle();
}

void
Commit::squashAfter(ThreadID tid, const DynInstPtr &head_inst)
{
    DPRINTF(Commit, "Executing squash after for [tid:%i] inst [sn:%llu]\n",
            tid, head_inst->seqNum);

    assert(!squashAfterInst[tid] || squashAfterInst[tid] == head_inst);
    commitStatus[tid] = SquashAfterPending;
    squashAfterInst[tid] = head_inst;
}

void
Commit::tick()
{
    wroteToTimeBuffer = false;
    _nextStatus = Inactive;

    if (activeThreads->empty())
        return;

    std::list<ThreadID>::iterator threads = activeThreads->begin();
    std::list<ThreadID>::iterator end = activeThreads->end();

    // Check if any of the threads are done squashing.  Change the
    // status if they are done.
    while (threads != end) {
        ThreadID tid = *threads++;

        // Clear the bit saying if the thread has committed stores
        // this cycle.
        committedStores[tid] = false;

        if (commitStatus[tid] == ROBSquashing) {

            if (rob->isDoneSquashing(tid)) {
                commitStatus[tid] = Running;
            } else {
                DPRINTF(Commit,"[tid:%i] Still Squashing, cannot commit any"
                        " insts this cycle.\n", tid);
                rob->doSquash(tid);
                toIEW->commitInfo[tid].robSquashing = true;
                wroteToTimeBuffer = true;
            }
        }
    }

    commit();

    markCompletedInsts();

    threads = activeThreads->begin();

    while (threads != end) {
        ThreadID tid = *threads++;

        if (!rob->isEmpty(tid) && rob->readHeadInst(tid)->readyToCommit()) {
            // The ROB has more instructions it can commit. Its next status
            // will be active.
            _nextStatus = Active;

            [[maybe_unused]] const DynInstPtr &inst = rob->readHeadInst(tid);

            DPRINTF(Commit,"[tid:%i] Instruction [sn:%llu] PC %s is head of"
                    " ROB and ready to commit\n",
                    tid, inst->seqNum, inst->pcState());

        } else if (!rob->isEmpty(tid)) {
            const DynInstPtr &inst = rob->readHeadInst(tid);

            ppCommitStall->notify(inst);

            DPRINTF(Commit,"[tid:%i] Can't commit, Instruction [sn:%llu] PC "
                    "%s is head of ROB and not ready\n",
                    tid, inst->seqNum, inst->pcState());
        }

        DPRINTF(Commit, "[tid:%i] ROB has %d insts & %d free entries.\n",
                tid, rob->countInsts(tid), rob->numFreeEntries(tid));
    }


    if (wroteToTimeBuffer) {
        DPRINTF(Activity, "Activity This Cycle.\n");
        cpu->activityThisCycle();
    }

    updateStatus();
}

void
Commit::handleInterrupt()
{
    // Verify that we still have an interrupt to handle
    if (!cpu->checkInterrupts(0)) {
        DPRINTF(Commit, "Pending interrupt is cleared by requestor before "
                "it got handled. Restart fetching from the orig path.\n");
        toIEW->commitInfo[0].clearInterrupt = true;
        interrupt = NoFault;
        avoidQuiesceLiveLock = true;
        return;
    }

    // Wait until all in flight instructions are finished before enterring
    // the interrupt.
    if (canHandleInterrupts && cpu->instList.empty()) {
        // Squash or record that I need to squash this cycle if
        // an interrupt needed to be handled.
        DPRINTF(Commit, "Interrupt detected.\n");

        // Clear the interrupt now that it's going to be handled
        toIEW->commitInfo[0].clearInterrupt = true;

        assert(!thread[0]->noSquashFromTC);
        thread[0]->noSquashFromTC = true;

        if (cpu->checker) {
            cpu->checker->handlePendingInt();
        }

        // CPU will handle interrupt. Note that we ignore the local copy of
        // interrupt. This is because the local copy may no longer be the
        // interrupt that the interrupt controller thinks is being handled.
        if (cpu->difftestEnabled()) {
            cpu->difftestRaiseIntr(cpu->getInterruptsNO() | (1ULL << 63));
        }

        cpu->processInterrupts(cpu->getInterrupts());

        thread[0]->noSquashFromTC = false;

        commitStatus[0] = TrapPending;

        interrupt = NoFault;

        // Generate trap squash event.
        generateTrapEvent(0, interrupt);

        avoidQuiesceLiveLock = false;
    } else {
        DPRINTF(Commit, "Interrupt pending: instruction is %sin "
                "flight, ROB is %sempty\n",
                canHandleInterrupts ? "not " : "",
                cpu->instList.empty() ? "" : "not " );
    }
}

void
Commit::propagateInterrupt()
{
    // Don't propagate intterupts if we are currently handling a trap or
    // in draining and the last observable instruction has been committed.
    if (commitStatus[0] == TrapPending || interrupt || trapSquash[0] ||
            tcSquash[0] || drainImminent)
        return;

    // Process interrupts if interrupts are enabled, not in PAL
    // mode, and no other traps or external squashes are currently
    // pending.
    // @todo: Allow other threads to handle interrupts.

    // Get any interrupt that happened
    interrupt = cpu->getInterrupts();

    // Tell fetch that there is an interrupt pending.  This
    // will make fetch wait until it sees a non PAL-mode PC,
    // at which point it stops fetching instructions.
    if (interrupt != NoFault)
        toIEW->commitInfo[0].interruptPending = true;
}

void
Commit::commit()
{
    if (FullSystem) {
        // Check if we have a interrupt and get read to handle it
        if (cpu->checkInterrupts(0))
            propagateInterrupt();
    }

    ////////////////////////////////////
    // Check for any possible squashes, handle them first
    ////////////////////////////////////
    std::list<ThreadID>::iterator threads = activeThreads->begin();
    std::list<ThreadID>::iterator end = activeThreads->end();

    int num_squashing_threads = 0;

    while (threads != end) {
        ThreadID tid = *threads++;

        // Not sure which one takes priority.  I think if we have
        // both, that's a bad sign.
        if (trapSquash[tid]) {
            assert(!tcSquash[tid]);
            squashFromTrap(tid);

            // If the thread is trying to exit (i.e., an exit syscall was
            // executed), this trapSquash was originated by the exit
            // syscall earlier. In this case, schedule an exit event in
            // the next cycle to fully terminate this thread
            if (cpu->isThreadExiting(tid))
                cpu->scheduleThreadExitEvent(tid);
        } else if (tcSquash[tid]) {
            assert(commitStatus[tid] != TrapPending);
            squashFromTC(tid);
        } else if (commitStatus[tid] == SquashAfterPending) {
            // A squash from the previous cycle of the commit stage (i.e.,
            // commitInsts() called squashAfter) is pending. Squash the
            // thread now.
            squashFromSquashAfter(tid);
        }

        // Squashed sequence number must be older than youngest valid
        // instruction in the ROB. This prevents squashes from younger
        // instructions overriding squashes from older instructions.
        if (fromIEW->squash[tid] &&
            commitStatus[tid] != TrapPending &&
            fromIEW->squashedSeqNum[tid] <= youngestSeqNum[tid]) {

            if (fromIEW->mispredictInst[tid]) {
                DPRINTF(Commit,
                    "[tid:%i] Squashing due to branch mispred "
                    "PC:%#x [sn:%llu]\n",
                    tid,
                    fromIEW->mispredictInst[tid]->pcState().instAddr(),
                    fromIEW->squashedSeqNum[tid]);
            } else {
                DPRINTF(Commit,
                    "[tid:%i] Squashing due to order violation [sn:%llu]\n",
                    tid, fromIEW->squashedSeqNum[tid]);
            }

            DPRINTF(Commit, "[tid:%i] Redirecting to PC %#x\n",
                    tid, *fromIEW->pc[tid]);

            commitStatus[tid] = ROBSquashing;

            // If we want to include the squashing instruction in the squash,
            // then use one older sequence number.
            InstSeqNum squashed_inst = fromIEW->squashedSeqNum[tid];

            if (fromIEW->includeSquashInst[tid]) {
                squashed_inst--;
            }

            // All younger instructions will be squashed. Set the sequence
            // number as the youngest instruction in the ROB.
            youngestSeqNum[tid] = squashed_inst;

            rob->squash(squashed_inst, tid);
            changedROBNumEntries[tid] = true;

            toIEW->commitInfo[tid].doneSeqNum = squashed_inst;

            toIEW->commitInfo[tid].squash = true;

            // Send back the rob squashing signal so other stages know that
            // the ROB is in the process of squashing.
            toIEW->commitInfo[tid].robSquashing = true;

            toIEW->commitInfo[tid].mispredictInst =
                fromIEW->mispredictInst[tid];
            toIEW->commitInfo[tid].branchTaken =
                fromIEW->branchTaken[tid];

            auto squashed_inst_ptr = rob->findInst(tid, squashed_inst);
            toIEW->commitInfo[tid].squashInst = squashed_inst_ptr;
            if (!squashed_inst_ptr) {
                DPRINTF(Commit,
                        "Unable to find squashed instruction in ROB\n");
            }
            toIEW->commitInfo[tid].squashedStreamId = fromIEW->squashedStreamId[tid];
            toIEW->commitInfo[tid].squashedTargetId = fromIEW->squashedTargetId[tid];

            // toIEW->commitInfo[tid].doneFsqId =
            //                         toIEW->commitInfo[tid].squashInst->getFsqId();
            if (toIEW->commitInfo[tid].mispredictInst) {
                if (toIEW->commitInfo[tid].mispredictInst->isUncondCtrl()) {
                     toIEW->commitInfo[tid].branchTaken = true;
                }
                ++stats.branchMispredicts;
            }

            set(toIEW->commitInfo[tid].pc, fromIEW->pc[tid]);
        }

        if (commitStatus[tid] == ROBSquashing) {
            num_squashing_threads++;
        }
    }

    // If commit is currently squashing, then it will have activity for the
    // next cycle. Set its next status as active.
    if (num_squashing_threads) {
        _nextStatus = Active;
    }

    if (num_squashing_threads != numThreads) {
        // If we're not currently squashing, then get instructions.
        getInsts();

        // Try to commit any instructions.
        commitInsts();
    }

    //Check for any activity
    threads = activeThreads->begin();

    while (threads != end) {
        ThreadID tid = *threads++;

        if (changedROBNumEntries[tid]) {
            toIEW->commitInfo[tid].usedROB = true;
            toIEW->commitInfo[tid].freeROBEntries = rob->numFreeEntries(tid);

            wroteToTimeBuffer = true;
            changedROBNumEntries[tid] = false;
            if (rob->isEmpty(tid))
                checkEmptyROB[tid] = true;
        }

        // ROB is only considered "empty" for previous stages if: a)
        // ROB is empty, b) there are no outstanding stores, c) IEW
        // stage has received any information regarding stores that
        // committed.
        // c) is checked by making sure to not consider the ROB empty
        // on the same cycle as when stores have been committed.
        // @todo: Make this handle multi-cycle communication between
        // commit and IEW.
        if (checkEmptyROB[tid] && rob->isEmpty(tid) &&
            !iewStage->hasStoresToWB(tid) && !committedStores[tid]) {
            checkEmptyROB[tid] = false;
            toIEW->commitInfo[tid].usedROB = true;
            toIEW->commitInfo[tid].emptyROB = true;
            toIEW->commitInfo[tid].freeROBEntries = rob->numFreeEntries(tid);
            wroteToTimeBuffer = true;
        }

    }
}

void
Commit::commitInsts()
{
    ////////////////////////////////////
    // Handle commit
    // Note that commit will be handled prior to putting new
    // instructions in the ROB so that the ROB only tries to commit
    // instructions it has in this current cycle, and not instructions
    // it is writing in during this cycle.  Can't commit and squash
    // things at the same time...
    ////////////////////////////////////

    DPRINTF(Commit, "Trying to commit instructions in the ROB.\n");

    unsigned num_committed = 0;

    DynInstPtr head_inst;

    int commit_width = commitWidth;
    int count_ = 0;
    ThreadID tid = getCommittingThread();
    if (tid > -1) {
        for (auto& it : *(rob->getInstList(tid))) {
            count_++;
            if (it->opClass() == FMAAccOp) {
                commit_width++;
            }
            if (count_ >= commitWidth ||
                commit_width >= commitWidth * 2) {
                break;
            }
        }
    }

    // Commit as many instructions as possible until the commit bandwidth
    // limit is reached, or it becomes impossible to commit any more.
    while (num_committed < commit_width) {
        // hardware transactionally memory
        // If executing within a transaction,
        // need to handle interrupts specially

        ThreadID commit_thread = getCommittingThread();

        // Check for any interrupt that we've already squashed for
        // and start processing it.
        if (interrupt != NoFault) {
            // If inside a transaction, postpone interrupts
            if (executingHtmTransaction(commit_thread)) {
                cpu->clearInterrupts(0);
                toIEW->commitInfo[0].clearInterrupt = true;
                interrupt = NoFault;
                avoidQuiesceLiveLock = true;
            } else {
                handleInterrupt();
            }
        }

        // ThreadID commit_thread = getCommittingThread();

        if (commit_thread == -1 || !rob->isHeadReady(commit_thread))
            break;

        head_inst = rob->readHeadInst(commit_thread);

        ThreadID tid = head_inst->threadNumber;

        assert(tid == commit_thread);

        DPRINTF(Commit,
                "Trying to commit head instruction, [tid:%i] [sn:%llu]\n",
                tid, head_inst->seqNum);

        // If the head instruction is squashed, it is ready to retire
        // (be removed from the ROB) at any time.
        if (head_inst->isSquashed()) {

            DPRINTF(Commit, "Retiring squashed instruction from "
                    "ROB.\n");

            rob->retireHead(commit_thread);

            ++stats.commitSquashedInsts;
            // Notify potential listeners that this instruction is squashed
            ppSquash->notify(head_inst);

            // Record that the number of ROB entries has changed.
            changedROBNumEntries[tid] = true;
        } else {
            set(pc[tid], head_inst->pcState());

            // Try to commit the head instruction.
            bool commit_success = commitHead(head_inst, num_committed);

            if (commit_success) {
                if (bp->isStream()) {
                    auto dbsp = dynamic_cast<branch_prediction::stream_pred::DecoupledStreamBPU*>(bp);
                    Addr branchAddr = head_inst->pcState().instAddr();
                    Addr targetAddr = head_inst->pcState().clone()->as<RiscvISA::PCState>().npc();
                    Addr fallThruPC = head_inst->pcState().clone()->as<RiscvISA::PCState>().getFallThruPC();
                    if (targetAddr < branchAddr || dbsp->loopDetector->findLoop(branchAddr)) {
                        dbsp->loopDetector->update(branchAddr, targetAddr, fallThruPC);
                    }
                    if (targetAddr > branchAddr && head_inst->isControl()) {
                        dbsp->loopDetector->setRecentForwardTakenPC(branchAddr, targetAddr);
                    }
                }

                if (bp->isFTB() && head_inst->mispredicted()) {
                    auto dbftb = dynamic_cast<branch_prediction::ftb_pred::DecoupledBPUWithFTB*>(bp);
                    if (head_inst->isUncondCtrl()) {
                        dbftb->addMiss(branch_prediction::ftb_pred::DecoupledBPUWithFTB::MissType::UNCOND);
                    }
                    if (head_inst->isCondCtrl()) {
                        dbftb->addMiss(branch_prediction::ftb_pred::DecoupledBPUWithFTB::MissType::COND);
                    }
                    if (head_inst->isReturn()) {
                        dbftb->addMiss(branch_prediction::ftb_pred::DecoupledBPUWithFTB::MissType::RETURN);
                    } else if (head_inst->isIndirectCtrl()) {
                        dbftb->addMiss(branch_prediction::ftb_pred::DecoupledBPUWithFTB::MissType::OTHER);
                        misPredIndirect[head_inst->pcState().instAddr()]++;
                    }
                    DPRINTF(DBPFTBStats, "inst=%s\n", head_inst->staticInst->disassemble(head_inst->pcState().instAddr()));
                    DPRINTF(DBPFTBStats, "isUncondCtrl=%d, isCondCtrl=%d, isReturn=%d, isIndirectCtrl=%d\n",
                            head_inst->isUncondCtrl(), head_inst->isCondCtrl(), head_inst->isReturn(), head_inst->isIndirectCtrl());
                }

                ++num_committed;
                stats.committedInstType[tid][head_inst->opClass()]++;
                ppCommit->notify(head_inst);

                // hardware transactional memory

                // update nesting depth
                if (head_inst->isHtmStart())
                    htmStarts[tid]++;

                // sanity check
                if (head_inst->inHtmTransactionalState()) {
                    assert(executingHtmTransaction(tid));
                } else {
                    assert(!executingHtmTransaction(tid));
                }

                // update nesting depth
                if (head_inst->isHtmStop())
                    htmStops[tid]++;

                changedROBNumEntries[tid] = true;

                // Set the doneSeqNum to the youngest committed instruction.
                toIEW->commitInfo[tid].doneSeqNum = head_inst->seqNum;

                if (head_inst->getFsqId() > 1) {
                    toIEW->commitInfo[tid].doneFsqId =
                        head_inst->getFsqId() - 1;
                }
                committedStreamId = head_inst->getFsqId();
                committedTargetId = head_inst->getFtqId();

                if (tid == 0)
                    canHandleInterrupts = !head_inst->isDelayedCommit();

                // at this point store conditionals should either have
                // been completed or predicated false
                assert(!head_inst->isStoreConditional() ||
                       head_inst->isCompleted() ||
                       !head_inst->readPredicate());

                // Updates misc. registers.
                head_inst->updateMiscRegs();

                if (cpu->difftestEnabled()) {
                    cpu->diffInfo.inst = head_inst->staticInst;
                    cpu->diffInfo.pc = &head_inst->pcState();
                    if (head_inst->numDestRegs() > 0) {
                        const auto &dest = head_inst->destRegIdx(0);
                        if ((dest.isFloatReg() || dest.isIntReg()) &&
                            !dest.isZeroReg()) {
                            cpu->diffInfo.result = cpu->getArchReg(dest, tid);
                        }
                    }
                    cpu->diffInfo.curInstStrictOrdered =
                        head_inst->strictlyOrdered();
                    cpu->diffInfo.physEffAddr = head_inst->physEffAddr;
                    cpu->difftestStep(tid, head_inst->seqNum);
                }

                // Check instruction execution if it successfully commits and
                // is not carrying a fault.
                if (cpu->checker) {
                    cpu->checker->verify(head_inst);
                }

                cpu->traceFunctions(pc[tid]->instAddr());

                head_inst->staticInst->advancePC(*pc[tid]);

                // Keep track of the last sequence number commited
                lastCommitedSeqNum[tid] = head_inst->seqNum;

                // If this is an instruction that doesn't play nicely with
                // others squash everything and restart fetch
                if (head_inst->isSquashAfter())
                    squashAfter(tid, head_inst);

                if (drainPending) {
                    if (pc[tid]->microPC() == 0 && interrupt == NoFault &&
                        !thread[tid]->trapPending) {
                        // Last architectually committed instruction.
                        // Squash the pipeline, stall fetch, and use
                        // drainImminent to disable interrupts
                        DPRINTF(Drain, "Draining: %i:%s\n", tid, *pc[tid]);
                        squashAfter(tid, head_inst);
                        cpu->commitDrained(tid);
                        drainImminent = true;
                    }
                }

                bool onInstBoundary = !head_inst->isMicroop() ||
                                      head_inst->isLastMicroop() ||
                                      !head_inst->isDelayedCommit();

                if (onInstBoundary) {
                    int count = 0;
                    Addr oldpc;
                    // Make sure we're not currently updating state while
                    // handling PC events.
                    assert(!thread[tid]->noSquashFromTC &&
                           !thread[tid]->trapPending);
                    do {
                        oldpc = pc[tid]->instAddr();
                        thread[tid]->pcEventQueue.service(
                                oldpc, thread[tid]->getTC());
                        count++;
                    } while (oldpc != pc[tid]->instAddr());
                    if (count > 1) {
                        DPRINTF(Commit,
                                "PC skip function event, stopping commit\n");
                        break;
                    }
                }

                // Check if an instruction just enabled interrupts and we've
                // previously had an interrupt pending that was not handled
                // because interrupts were subsequently disabled before the
                // pipeline reached a place to handle the interrupt. In that
                // case squash now to make sure the interrupt is handled.
                //
                // If we don't do this, we might end up in a live lock
                // situation.
                if (!interrupt && avoidQuiesceLiveLock &&
                    onInstBoundary && cpu->checkInterrupts(0))
                    squashAfter(tid, head_inst);
            } else {
                DPRINTF(Commit, "Unable to commit head instruction PC:%s "
                        "[tid:%i] [sn:%llu].\n",
                        head_inst->pcState(), tid ,head_inst->seqNum);
                break;
            }
        }
    }

    DPRINTF(CommitRate, "%i\n", num_committed);
    stats.numCommittedDist.sample(num_committed);

    if (num_committed == commitWidth) {
        stats.commitEligibleSamples++;
    }
}

bool
Commit::commitHead(const DynInstPtr &head_inst, unsigned inst_num)
{
    assert(head_inst);

    ThreadID tid = head_inst->threadNumber;

    // If the instruction is not executed yet, then it will need extra
    // handling.  Signal backwards that it should be executed.
    if (!head_inst->isExecuted()) {
        // Make sure we are only trying to commit un-executed instructions we
        // think are possible.
        assert(head_inst->isNonSpeculative() || head_inst->isStoreConditional()
               || head_inst->isReadBarrier() || head_inst->isWriteBarrier()
               || head_inst->isAtomic()
               || (head_inst->isLoad() && head_inst->strictlyOrdered()));

        DPRINTF(Commit,
                "Encountered a barrier or non-speculative "
                "instruction [tid:%i] [sn:%llu] "
                "at the head of the ROB, PC %s.\n",
                tid, head_inst->seqNum, head_inst->pcState());

        if (inst_num > 0 || iewStage->hasStoresToWB(tid)) {
            DPRINTF(Commit,
                    "[tid:%i] [sn:%llu] "
                    "Waiting for all stores to writeback.\n",
                    tid, head_inst->seqNum);
            return false;
        }

        toIEW->commitInfo[tid].nonSpecSeqNum = head_inst->seqNum;

        // Change the instruction so it won't try to commit again until
        // it is executed.
        head_inst->clearCanCommit();

        if (head_inst->isLoad() && head_inst->strictlyOrdered()) {
            DPRINTF(Commit, "[tid:%i] [sn:%llu] "
                    "Strictly ordered load, PC %s.\n",
                    tid, head_inst->seqNum, head_inst->pcState());
            toIEW->commitInfo[tid].strictlyOrdered = true;
            toIEW->commitInfo[tid].strictlyOrderedLoad = head_inst;
        } else {
            ++stats.commitNonSpecStalls;
        }

        return false;
    }

    // Check if the instruction caused a fault.  If so, trap.
    Fault inst_fault = head_inst->getFault();

    // hardware transactional memory
    // if a fault occurred within a HTM transaction
    // ensure that the transaction aborts
    if (inst_fault != NoFault && head_inst->inHtmTransactionalState()) {
        // There exists a generic HTM fault common to all ISAs
        if (!std::dynamic_pointer_cast<GenericHtmFailureFault>(inst_fault)) {
            DPRINTF(HtmCpu, "%s - fault (%s) encountered within transaction"
                            " - converting to GenericHtmFailureFault\n",
            head_inst->staticInst->getName(), inst_fault->name());
            inst_fault = std::make_shared<GenericHtmFailureFault>(
                head_inst->getHtmTransactionUid(),
                HtmFailureFaultCause::EXCEPTION);
        }
        // If this point is reached and the fault inherits from the HTM fault,
        // then there is no need to raise a new fault
    }

    // Stores mark themselves as completed.
    if (!head_inst->isStore() && inst_fault == NoFault) {
        head_inst->setCompleted();
    }

    if (inst_fault != NoFault) {
        DPRINTF(Commit, "Inst [tid:%i] [sn:%llu] PC %s has a fault\n",
                tid, head_inst->seqNum, head_inst->pcState());

        if (iewStage->hasStoresToWB(tid) || inst_num > 0) {
            DPRINTF(Commit,
                    "[tid:%i] [sn:%llu] "
                    "Stores outstanding, fault must wait.\n",
                    tid, head_inst->seqNum);
            return false;
        }

        head_inst->setCompleted();

        // If instruction has faulted, let the checker execute it and
        // check if it sees the same fault and control flow.
        if (cpu->checker) {
            // Need to check the instruction before its fault is processed
            cpu->checker->verify(head_inst);
        }

        assert(!thread[tid]->noSquashFromTC);

        // Mark that we're in state update mode so that the trap's
        // execution doesn't generate extra squashes.
        thread[tid]->noSquashFromTC = true;

        // Execute the trap.  Although it's slightly unrealistic in
        // terms of timing (as it doesn't wait for the full timing of
        // the trap event to complete before updating state), it's
        // needed to update the state as soon as possible.  This
        // prevents external agents from changing any specific state
        // that the trap need.
        cpu->trap(inst_fault, tid,
                  head_inst->notAnInst() ? nullStaticInstPtr :
                      head_inst->staticInst);

        // Exit state update mode to avoid accidental updating.
        thread[tid]->noSquashFromTC = false;

        commitStatus[tid] = TrapPending;

<<<<<<< HEAD
        DPRINTF(
            Commit,
            "[tid:%i] [sn:%llu] %s Committing instruction with fault\n",
            tid, head_inst->seqNum,
            head_inst->staticInst->disassemble(
                head_inst->pcState().instAddr()).c_str());

        DPRINTF(
            Faults, "[tid:%i] [sn:%llu] Fault instruction machInst: %lx\n",
            tid, head_inst->seqNum,
            dynamic_cast<RiscvISA::RiscvStaticInst &>(
                *head_inst->staticInst).machInst);

=======
        DPRINTF(Commit,
            "[tid:%i] [sn:%llu] %s Committing instruction with fault\n",
            tid, head_inst->seqNum, head_inst->staticInst->disassemble(head_inst->pcState().instAddr()).c_str());
>>>>>>> 1ca7a6d6
        if (head_inst->traceData) {
            // We ignore ReExecution "faults" here as they are not real
            // (architectural) faults but signal flush/replays.
            if (debug::ExecFaulting
                && dynamic_cast<ReExec*>(inst_fault.get()) == nullptr) {

                head_inst->traceData->setFaulting(true);
                head_inst->traceData->setFetchSeq(head_inst->seqNum);
                head_inst->traceData->setCPSeq(thread[tid]->numOp);
                head_inst->traceData->dump();
            }
            delete head_inst->traceData;
            head_inst->traceData = NULL;
        }

        auto priv = cpu->readMiscRegNoEffect(RiscvISA::MiscRegIndex::MISCREG_PRV, tid);
        RegVal cause = 0;
        if (priv == RiscvISA::PRV_M) {
            DPRINTF(Commit, "Force to raise exception at machine mode\n");
            cause = cpu->readMiscReg(RiscvISA::MiscRegIndex::MISCREG_MCAUSE, tid);
        } else if (priv == RiscvISA::PRV_S) {
            DPRINTF(Commit, "Force to raise exception at supvs mode\n");
            cause = cpu->readMiscReg(RiscvISA::MiscRegIndex::MISCREG_SCAUSE, tid);
        } else {
            DPRINTF(Commit, "Force to raise exception at user mode\n");
            assert(priv == RiscvISA::PRV_U);
            cause = cpu->readMiscReg(RiscvISA::MiscRegIndex::MISCREG_UCAUSE, tid);
        }
        if (cause == RiscvISA::ExceptionCode::LOAD_PAGE ||
            cause == RiscvISA::ExceptionCode::STORE_PAGE ||
            cause == RiscvISA::ExceptionCode::INST_PAGE) {
            DPRINTF(Commit, "Force to raise No.%lu exception at page fault\n", cause);
            cpu->setGuideExecInfo(
                cause,
                cpu->readMiscReg(RiscvISA::MiscRegIndex::MISCREG_MTVAL, tid),
                cpu->readMiscReg(RiscvISA::MiscRegIndex::MISCREG_STVAL, tid),
                false, 0);
        }

        // Generate trap squash event.
        generateTrapEvent(tid, inst_fault);
        return false;
    }

    committedPC[tid] = head_inst->pcState().instAddr();

    updateComInstStats(head_inst);

    // head_inst->printDisassembly();
    uint64_t delta = (curTick() - lastCommitTick) / 500;
    if (head_inst->isLoad() && (delta > 250)) {
        DPRINTF(CommitTrace, "Inst[sn:%lu] commit blocked cycles: %lu\n",
                head_inst->seqNum, delta);
    }
    head_inst->printDisassembly();
    lastCommitTick = curTick();

    DPRINTF(Commit,
            "[tid:%i] [sn:%llu] Committing instruction with PC %s\n",
            tid, head_inst->seqNum, head_inst->pcState());

    DPRINTF(
        InstCommited, "[instCommited: %d, %s]\n", head_inst->opClass(),
        head_inst->staticInst->disassemble(head_inst->pcState().instAddr()));

    if (head_inst->traceData) {
        head_inst->traceData->setFetchSeq(head_inst->seqNum);
        head_inst->traceData->setCPSeq(thread[tid]->numOp);
        head_inst->traceData->dump();
        delete head_inst->traceData;
        head_inst->traceData = NULL;
    }
    if (head_inst->isReturn()) {
        DPRINTF(Commit,
                "[tid:%i] [sn:%llu] Return Instruction Committed PC %s \n",
                tid, head_inst->seqNum, head_inst->pcState());
    }

    // Update the commit rename map
    for (int i = 0; i < head_inst->numDestRegs(); i++) {
        renameMap[tid]->setEntry(head_inst->flattenedDestIdx(i),
                                 head_inst->renamedDestIdx(i));
        DPRINTF(Commit, "Committing rename map entry x%i -> p%i\n",
                head_inst->destRegIdx(i).index(),
                head_inst->renamedDestIdx(i)->flatIndex());
    }

    // hardware transactional memory
    // the HTM UID is purely for correctness and debugging purposes
    if (head_inst->isHtmStart())
        iewStage->setLastRetiredHtmUid(tid, head_inst->getHtmTransactionUid());

    // Finally clear the head ROB entry.
    rob->retireHead(tid);

#if TRACING_ON
    if (debug::O3PipeView) {
        head_inst->commitTick = curTick() - head_inst->fetchTick;
    }
#endif

    // If this was a store, record it for this cycle.
    if (head_inst->isStore() || head_inst->isAtomic())
        committedStores[tid] = true;

    // Return true to indicate that we have committed an instruction.
    return true;
}

void
Commit::getInsts()
{
    DPRINTF(Commit, "Getting instructions from Rename stage.\n");

    // Read any renamed instructions and place them into the ROB.
    int insts_to_process = std::min((int)renameWidth * 2, fromRename->size);

    for (int inst_num = 0; inst_num < insts_to_process; ++inst_num) {
        const DynInstPtr &inst = fromRename->insts[inst_num];
        ThreadID tid = inst->threadNumber;

        if (!inst->isSquashed() &&
            commitStatus[tid] != ROBSquashing &&
            commitStatus[tid] != TrapPending) {
            changedROBNumEntries[tid] = true;

            DPRINTF(Commit, "[tid:%i] [sn:%llu] Inserting PC %s into ROB.\n",
                    tid, inst->seqNum, inst->pcState());

            rob->insertInst(inst);

            assert(rob->getThreadEntries(tid) <= rob->getMaxEntries(tid));

            youngestSeqNum[tid] = inst->seqNum;
        } else {
            DPRINTF(Commit, "[tid:%i] [sn:%llu] "
                    "Instruction PC %s was squashed, skipping.\n",
                    tid, inst->seqNum, inst->pcState());
        }
    }
}

void
Commit::markCompletedInsts()
{
    // Grab completed insts out of the IEW instruction queue, and mark
    // instructions completed within the ROB.
    for (int inst_num = 0; inst_num < fromIEW->size; ++inst_num) {
        assert(fromIEW->insts[inst_num]);
        if (!fromIEW->insts[inst_num]->isSquashed()) {
            DPRINTF(Commit, "[tid:%i] Marking PC %s, [sn:%llu] ready "
                    "within ROB.\n",
                    fromIEW->insts[inst_num]->threadNumber,
                    fromIEW->insts[inst_num]->pcState(),
                    fromIEW->insts[inst_num]->seqNum);

            // Mark the instruction as ready to commit.
            fromIEW->insts[inst_num]->setCanCommit();
        }
    }
}

void
Commit::updateComInstStats(const DynInstPtr &inst)
{
    ThreadID tid = inst->threadNumber;

    if (!inst->isMicroop() || inst->isLastMicroop())
        stats.instsCommitted[tid]++;
    stats.opsCommitted[tid]++;

    // To match the old model, don't count nops and instruction
    // prefetches towards the total commit count.
    if ((!inst->isNop() || inst->staticInst->isMov()) &&
        !inst->isInstPrefetch()) {
        cpu->instDone(tid, inst);
    }

    //
    //  Control Instructions
    //
    //
    if (inst->isControl()) {
        bool mispred = inst->mispredicted();
        std::unique_ptr<PCStateBase> tmp_next_pc(inst->pcState().clone());
        inst->staticInst->advancePC(*tmp_next_pc);
        // add if taken
        if (tmp_next_pc->instAddr() != inst->fallThruPC) {
            BranchInfo temp = {inst->pcState().instAddr(),
                               tmp_next_pc->instAddr()};
            if (branchLog.size() >= 20) {
                branchLog.pop_front();
            }
            branchLog.push_back(temp);
        }
        // tracing recent taken branches
        DPRINTF(DecoupleBP, "Control inst %lu, PC: %#lx -> target: %#lx\n",
                inst->seqNum, inst->pcState().instAddr(),
                tmp_next_pc->instAddr());
        DPRINTF(DecoupleBP, "mispredicted: %i, pred taken: %i\n", mispred,
                inst->readPredTaken());
        DPRINTF(DecoupleBP, "Start print branch logs\n");
        for (auto it : branchLog) {
            DPRINTF(DecoupleBP, "control pc: %#lx -> target pc: %#lx\n,",
                    it.pc, it.target);
        }
        DPRINTF(DecoupleBP, "End\n");
        
       
        stats.branches[tid]++;
    }

    //
    //  Memory references
    //
    if (inst->isMemRef()) {
        stats.memRefs[tid]++;

        if (inst->isLoad()) {
            stats.loads[tid]++;
        }

        if (inst->isAtomic()) {
            stats.amos[tid]++;
        }
    }

    if (inst->isFullMemBarrier()) {
        stats.membars[tid]++;
    }

    // Integer Instruction
    if (inst->isInteger())
        stats.integer[tid]++;

    // Floating Point Instruction
    if (inst->isFloating())
        stats.floating[tid]++;
    // Vector Instruction
    if (inst->isVector())
        stats.vectorInstructions[tid]++;

    // Function Calls
    if (inst->isCall())
        stats.functionCalls[tid]++;

}

////////////////////////////////////////
//                                    //
//  SMT COMMIT POLICY MAINTAINED HERE //
//                                    //
////////////////////////////////////////
ThreadID
Commit::getCommittingThread()
{
    if (numThreads > 1) {
        switch (commitPolicy) {
          case CommitPolicy::RoundRobin:
            return roundRobin();

          case CommitPolicy::OldestReady:
            return oldestReady();

          default:
            return InvalidThreadID;
        }
    } else {
        assert(!activeThreads->empty());
        ThreadID tid = activeThreads->front();

        if (commitStatus[tid] == Running ||
            commitStatus[tid] == Idle ||
            commitStatus[tid] == FetchTrapPending) {
            return tid;
        } else {
            return InvalidThreadID;
        }
    }
}

ThreadID
Commit::roundRobin()
{
    std::list<ThreadID>::iterator pri_iter = priority_list.begin();
    std::list<ThreadID>::iterator end      = priority_list.end();

    while (pri_iter != end) {
        ThreadID tid = *pri_iter;

        if (commitStatus[tid] == Running ||
            commitStatus[tid] == Idle ||
            commitStatus[tid] == FetchTrapPending) {

            if (rob->isHeadReady(tid)) {
                priority_list.erase(pri_iter);
                priority_list.push_back(tid);

                return tid;
            }
        }

        pri_iter++;
    }

    return InvalidThreadID;
}

ThreadID
Commit::oldestReady()
{
    unsigned oldest = 0;
    unsigned oldest_seq_num = 0;
    bool first = true;

    std::list<ThreadID>::iterator threads = activeThreads->begin();
    std::list<ThreadID>::iterator end = activeThreads->end();

    while (threads != end) {
        ThreadID tid = *threads++;

        if (!rob->isEmpty(tid) &&
            (commitStatus[tid] == Running ||
             commitStatus[tid] == Idle ||
             commitStatus[tid] == FetchTrapPending)) {

            if (rob->isHeadReady(tid)) {

                const DynInstPtr &head_inst = rob->readHeadInst(tid);

                if (first) {
                    oldest = tid;
                    oldest_seq_num = head_inst->seqNum;
                    first = false;
                } else if (head_inst->seqNum < oldest_seq_num) {
                    oldest = tid;
                    oldest_seq_num = head_inst->seqNum;
                }
            }
        }
    }

    if (!first) {
        return oldest;
    } else {
        return InvalidThreadID;
    }
}

} // namespace o3
} // namespace gem5<|MERGE_RESOLUTION|>--- conflicted
+++ resolved
@@ -63,21 +63,15 @@
 #include "debug/Activity.hh"
 #include "debug/Commit.hh"
 #include "debug/CommitRate.hh"
-<<<<<<< HEAD
 #include "debug/CommitTrace.hh"
-=======
->>>>>>> 1ca7a6d6
 #include "debug/Diff.hh"
 #include "debug/Drain.hh"
 #include "debug/ExecFaulting.hh"
 #include "debug/HtmCpu.hh"
 #include "debug/InstCommited.hh"
 #include "debug/O3PipeView.hh"
-<<<<<<< HEAD
 #include "debug/Faults.hh"
-=======
 #include "debug/FTBStats.hh"
->>>>>>> 1ca7a6d6
 #include "params/BaseO3CPU.hh"
 #include "sim/faults.hh"
 #include "sim/full_system.hh"
@@ -1382,7 +1376,6 @@
 
         commitStatus[tid] = TrapPending;
 
-<<<<<<< HEAD
         DPRINTF(
             Commit,
             "[tid:%i] [sn:%llu] %s Committing instruction with fault\n",
@@ -1396,11 +1389,6 @@
             dynamic_cast<RiscvISA::RiscvStaticInst &>(
                 *head_inst->staticInst).machInst);
 
-=======
-        DPRINTF(Commit,
-            "[tid:%i] [sn:%llu] %s Committing instruction with fault\n",
-            tid, head_inst->seqNum, head_inst->staticInst->disassemble(head_inst->pcState().instAddr()).c_str());
->>>>>>> 1ca7a6d6
         if (head_inst->traceData) {
             // We ignore ReExecution "faults" here as they are not real
             // (architectural) faults but signal flush/replays.
