/*
 * Copyright 2014 Google, Inc.
 * Copyright (c) 2010-2014, 2017, 2020 ARM Limited
 * All rights reserved
 *
 * The license below extends only to copyright in the software and shall
 * not be construed as granting a license to any other intellectual
 * property including but not limited to intellectual property relating
 * to a hardware implementation of the functionality of the software
 * licensed hereunder.  You may use the software subject to the license
 * terms below provided that you ensure that this notice is replicated
 * unmodified and in its entirety in all distributions of the software,
 * modified or unmodified, in source code or in binary form.
 *
 * Copyright (c) 2004-2005 The Regents of The University of Michigan
 * All rights reserved.
 *
 * Redistribution and use in source and binary forms, with or without
 * modification, are permitted provided that the following conditions are
 * met: redistributions of source code must retain the above copyright
 * notice, this list of conditions and the following disclaimer;
 * redistributions in binary form must reproduce the above copyright
 * notice, this list of conditions and the following disclaimer in the
 * documentation and/or other materials provided with the distribution;
 * neither the name of the copyright holders nor the names of its
 * contributors may be used to endorse or promote products derived from
 * this software without specific prior written permission.
 *
 * THIS SOFTWARE IS PROVIDED BY THE COPYRIGHT HOLDERS AND CONTRIBUTORS
 * "AS IS" AND ANY EXPRESS OR IMPLIED WARRANTIES, INCLUDING, BUT NOT
 * LIMITED TO, THE IMPLIED WARRANTIES OF MERCHANTABILITY AND FITNESS FOR
 * A PARTICULAR PURPOSE ARE DISCLAIMED. IN NO EVENT SHALL THE COPYRIGHT
 * OWNER OR CONTRIBUTORS BE LIABLE FOR ANY DIRECT, INDIRECT, INCIDENTAL,
 * SPECIAL, EXEMPLARY, OR CONSEQUENTIAL DAMAGES (INCLUDING, BUT NOT
 * LIMITED TO, PROCUREMENT OF SUBSTITUTE GOODS OR SERVICES; LOSS OF USE,
 * DATA, OR PROFITS; OR BUSINESS INTERRUPTION) HOWEVER CAUSED AND ON ANY
 * THEORY OF LIABILITY, WHETHER IN CONTRACT, STRICT LIABILITY, OR TORT
 * (INCLUDING NEGLIGENCE OR OTHERWISE) ARISING IN ANY WAY OUT OF THE USE
 * OF THIS SOFTWARE, EVEN IF ADVISED OF THE POSSIBILITY OF SUCH DAMAGE.
 */

#include "cpu/o3/commit.hh"

#include <algorithm>
#include <set>
#include <string>

#include "base/compiler.hh"
#include "base/loader/symtab.hh"
#include "base/logging.hh"
#include "config/the_isa.hh"
#include "cpu/base.hh"
#include "cpu/checker/cpu.hh"
#include "cpu/exetrace.hh"
#include "cpu/o3/cpu.hh"
#include "cpu/o3/dyn_inst.hh"
#include "cpu/o3/limits.hh"
#include "cpu/o3/thread_state.hh"
#include "cpu/timebuf.hh"
#include "debug/Activity.hh"
#include "debug/Commit.hh"
#include "debug/CommitRate.hh"
#include "debug/Drain.hh"
#include "debug/ExecFaulting.hh"
#include "debug/HtmCpu.hh"
#include "debug/O3PipeView.hh"
#include "params/BaseO3CPU.hh"
#include "sim/faults.hh"
#include "sim/full_system.hh"

namespace gem5
{

namespace o3
{

void
Commit::processTrapEvent(ThreadID tid)
{
    // This will get reset by commit if it was switched out at the
    // time of this event processing.
    trapSquash[tid] = true;
}

Commit::Commit(CPU *_cpu, branch_prediction::DecoupledBPU *_dbp, const BaseO3CPUParams &params)
    : commitPolicy(params.smtCommitPolicy),
      cpu(_cpu),
      dbp(_dbp),
      iewToCommitDelay(params.iewToCommitDelay),
      commitToIEWDelay(params.commitToIEWDelay),
      renameToROBDelay(params.renameToROBDelay),
      fetchToCommitDelay(params.commitToFetchDelay),
      renameWidth(params.renameWidth),
      commitWidth(params.commitWidth),
      numThreads(params.numThreads),
      drainPending(false),
      drainImminent(false),
      trapLatency(params.trapLatency),
      canHandleInterrupts(true),
      avoidQuiesceLiveLock(false),
      stats(_cpu, this)
{
    if (commitWidth > MaxWidth)
        fatal("commitWidth (%d) is larger than compiled limit (%d),\n"
             "\tincrease MaxWidth in src/cpu/o3/limits.hh\n",
             commitWidth, static_cast<int>(MaxWidth));

    _status = Active;
    _nextStatus = Inactive;

    if (commitPolicy == CommitPolicy::RoundRobin) {
        //Set-Up Priority List
        for (ThreadID tid = 0; tid < numThreads; tid++) {
            priority_list.push_back(tid);
        }
    }

    for (ThreadID tid = 0; tid < MaxThreads; tid++) {
        commitStatus[tid] = Idle;
        changedROBNumEntries[tid] = false;
        trapSquash[tid] = false;
        tcSquash[tid] = false;
        squashAfterInst[tid] = nullptr;
        pc[tid].reset(params.isa[0]->newPCState());
        youngestSeqNum[tid] = 0;
        lastCommitedSeqNum[tid] = 0;
        trapInFlight[tid] = false;
        committedStores[tid] = false;
        checkEmptyROB[tid] = false;
        renameMap[tid] = nullptr;
        htmStarts[tid] = 0;
        htmStops[tid] = 0;
    }
    interrupt = NoFault;
}

std::string Commit::name() const { return cpu->name() + ".commit"; }

void
Commit::regProbePoints()
{
    ppCommit = new ProbePointArg<DynInstPtr>(
            cpu->getProbeManager(), "Commit");
    ppCommitStall = new ProbePointArg<DynInstPtr>(
            cpu->getProbeManager(), "CommitStall");
    ppSquash = new ProbePointArg<DynInstPtr>(
            cpu->getProbeManager(), "Squash");
}

Commit::CommitStats::CommitStats(CPU *cpu, Commit *commit)
    : statistics::Group(cpu, "commit"),
      ADD_STAT(commitSquashedInsts, statistics::units::Count::get(),
               "The number of squashed insts skipped by commit"),
      ADD_STAT(commitNonSpecStalls, statistics::units::Count::get(),
               "The number of times commit has been forced to stall to "
               "communicate backwards"),
      ADD_STAT(branchMispredicts, statistics::units::Count::get(),
               "The number of times a branch was mispredicted"),
      ADD_STAT(numCommittedDist, statistics::units::Count::get(),
               "Number of insts commited each cycle"),
      ADD_STAT(instsCommitted, statistics::units::Count::get(),
               "Number of instructions committed"),
      ADD_STAT(opsCommitted, statistics::units::Count::get(),
               "Number of ops (including micro ops) committed"),
      ADD_STAT(memRefs, statistics::units::Count::get(),
               "Number of memory references committed"),
      ADD_STAT(loads, statistics::units::Count::get(), "Number of loads committed"),
      ADD_STAT(amos, statistics::units::Count::get(),
               "Number of atomic instructions committed"),
      ADD_STAT(membars, statistics::units::Count::get(),
               "Number of memory barriers committed"),
      ADD_STAT(branches, statistics::units::Count::get(),
               "Number of branches committed"),
      ADD_STAT(vectorInstructions, statistics::units::Count::get(),
               "Number of committed Vector instructions."),
      ADD_STAT(floating, statistics::units::Count::get(),
               "Number of committed floating point instructions."),
      ADD_STAT(integer, statistics::units::Count::get(),
               "Number of committed integer instructions."),
      ADD_STAT(functionCalls, statistics::units::Count::get(),
               "Number of function calls committed."),
      ADD_STAT(committedInstType, statistics::units::Count::get(),
               "Class of committed instruction"),
      ADD_STAT(commitEligibleSamples, statistics::units::Cycle::get(),
               "number cycles where commit BW limit reached")
{
    using namespace statistics;

    commitSquashedInsts.prereq(commitSquashedInsts);
    commitNonSpecStalls.prereq(commitNonSpecStalls);
    branchMispredicts.prereq(branchMispredicts);

    numCommittedDist
        .init(0,commit->commitWidth,1)
        .flags(statistics::pdf);

    instsCommitted
        .init(cpu->numThreads)
        .flags(total);

    opsCommitted
        .init(cpu->numThreads)
        .flags(total);

    memRefs
        .init(cpu->numThreads)
        .flags(total);

    loads
        .init(cpu->numThreads)
        .flags(total);

    amos
        .init(cpu->numThreads)
        .flags(total);

    membars
        .init(cpu->numThreads)
        .flags(total);

    branches
        .init(cpu->numThreads)
        .flags(total);

    vectorInstructions
        .init(cpu->numThreads)
        .flags(total);

    floating
        .init(cpu->numThreads)
        .flags(total);

    integer
        .init(cpu->numThreads)
        .flags(total);

    functionCalls
        .init(commit->numThreads)
        .flags(total);

    committedInstType
        .init(commit->numThreads,enums::Num_OpClass)
        .flags(total | pdf | dist);

    committedInstType.ysubnames(enums::OpClassStrings);
}

void
Commit::setThreads(std::vector<ThreadState *> &threads)
{
    thread = threads;
}

void
Commit::setTimeBuffer(TimeBuffer<TimeStruct> *tb_ptr)
{
    timeBuffer = tb_ptr;

    // Setup wire to send information back to IEW.
    toIEW = timeBuffer->getWire(0);

    // Setup wire to read data from IEW (for the ROB).
    robInfoFromIEW = timeBuffer->getWire(-iewToCommitDelay);
}

void
Commit::setFetchQueue(TimeBuffer<FetchStruct> *fq_ptr)
{
    fetchQueue = fq_ptr;

    // Setup wire to get instructions from rename (for the ROB).
    fromFetch = fetchQueue->getWire(-fetchToCommitDelay);
}

void
Commit::setRenameQueue(TimeBuffer<RenameStruct> *rq_ptr)
{
    renameQueue = rq_ptr;

    // Setup wire to get instructions from rename (for the ROB).
    fromRename = renameQueue->getWire(-renameToROBDelay);
}

void
Commit::setIEWQueue(TimeBuffer<IEWStruct> *iq_ptr)
{
    iewQueue = iq_ptr;

    // Setup wire to get instructions from IEW.
    fromIEW = iewQueue->getWire(-iewToCommitDelay);
}

void
Commit::setIEWStage(IEW *iew_stage)
{
    iewStage = iew_stage;
}

void
Commit::setActiveThreads(std::list<ThreadID> *at_ptr)
{
    activeThreads = at_ptr;
}

void
Commit::setRenameMap(UnifiedRenameMap rm_ptr[])
{
    for (ThreadID tid = 0; tid < numThreads; tid++)
        renameMap[tid] = &rm_ptr[tid];
}

void Commit::setROB(ROB *rob_ptr) { rob = rob_ptr; }

void
Commit::startupStage()
{
    rob->setActiveThreads(activeThreads);
    rob->resetEntries();

    // Broadcast the number of free entries.
    for (ThreadID tid = 0; tid < numThreads; tid++) {
        toIEW->commitInfo[tid].usedROB = true;
        toIEW->commitInfo[tid].freeROBEntries = rob->numFreeEntries(tid);
        toIEW->commitInfo[tid].emptyROB = true;
    }

    // Commit must broadcast the number of free entries it has at the
    // start of the simulation, so it starts as active.
    cpu->activateStage(CPU::CommitIdx);

    cpu->activityThisCycle();
}

void
Commit::clearStates(ThreadID tid)
{
    commitStatus[tid] = Idle;
    changedROBNumEntries[tid] = false;
    checkEmptyROB[tid] = false;
    trapInFlight[tid] = false;
    committedStores[tid] = false;
    trapSquash[tid] = false;
    tcSquash[tid] = false;
    pc[tid].reset(cpu->tcBase(tid)->getIsaPtr()->newPCState());
    lastCommitedSeqNum[tid] = 0;
    squashAfterInst[tid] = NULL;
}

void Commit::drain() { drainPending = true; }

void
Commit::drainResume()
{
    drainPending = false;
    drainImminent = false;
}

void
Commit::drainSanityCheck() const
{
    assert(isDrained());
    rob->drainSanityCheck();

    // hardware transactional memory
    // cannot drain partially through a transaction
    for (ThreadID tid = 0; tid < numThreads; tid++) {
        if (executingHtmTransaction(tid)) {
            panic("cannot drain partially through a HTM transaction");
        }
    }
}

bool
Commit::isDrained() const
{
    /* Make sure no one is executing microcode. There are two reasons
     * for this:
     * - Hardware virtualized CPUs can't switch into the middle of a
     *   microcode sequence.
     * - The current fetch implementation will most likely get very
     *   confused if it tries to start fetching an instruction that
     *   is executing in the middle of a ucode sequence that changes
     *   address mappings. This can happen on for example x86.
     */
    for (ThreadID tid = 0; tid < numThreads; tid++) {
        if (pc[tid]->microPC() != 0)
            return false;
    }

    /* Make sure that all instructions have finished committing before
     * declaring the system as drained. We want the pipeline to be
     * completely empty when we declare the CPU to be drained. This
     * makes debugging easier since CPU handover and restoring from a
     * checkpoint with a different CPU should have the same timing.
     */
    return rob->isEmpty() &&
        interrupt == NoFault;
}

void
Commit::takeOverFrom()
{
    _status = Active;
    _nextStatus = Inactive;
    for (ThreadID tid = 0; tid < numThreads; tid++) {
        commitStatus[tid] = Idle;
        changedROBNumEntries[tid] = false;
        trapSquash[tid] = false;
        tcSquash[tid] = false;
        squashAfterInst[tid] = NULL;
    }
    rob->takeOverFrom();
}

void
Commit::deactivateThread(ThreadID tid)
{
    std::list<ThreadID>::iterator thread_it = std::find(priority_list.begin(),
            priority_list.end(), tid);

    if (thread_it != priority_list.end()) {
        priority_list.erase(thread_it);
    }
}

bool
Commit::executingHtmTransaction(ThreadID tid) const
{
    if (tid == InvalidThreadID)
        return false;
    else
        return (htmStarts[tid] > htmStops[tid]);
}

void
Commit::resetHtmStartsStops(ThreadID tid)
{
    if (tid != InvalidThreadID)
    {
        htmStarts[tid] = 0;
        htmStops[tid] = 0;
    }
}


void
Commit::updateStatus()
{
    // reset ROB changed variable
    std::list<ThreadID>::iterator threads = activeThreads->begin();
    std::list<ThreadID>::iterator end = activeThreads->end();

    while (threads != end) {
        ThreadID tid = *threads++;

        changedROBNumEntries[tid] = false;

        // Also check if any of the threads has a trap pending
        if (commitStatus[tid] == TrapPending ||
            commitStatus[tid] == FetchTrapPending) {
            _nextStatus = Active;
        }
    }

    if (_nextStatus == Inactive && _status == Active) {
        DPRINTF(Activity, "Deactivating stage.\n");
        cpu->deactivateStage(CPU::CommitIdx);
    } else if (_nextStatus == Active && _status == Inactive) {
        DPRINTF(Activity, "Activating stage.\n");
        cpu->activateStage(CPU::CommitIdx);
    }

    _status = _nextStatus;
}

bool
Commit::changedROBEntries()
{
    std::list<ThreadID>::iterator threads = activeThreads->begin();
    std::list<ThreadID>::iterator end = activeThreads->end();

    while (threads != end) {
        ThreadID tid = *threads++;

        if (changedROBNumEntries[tid]) {
            return true;
        }
    }

    return false;
}

size_t
Commit::numROBFreeEntries(ThreadID tid)
{
    return rob->numFreeEntries(tid);
}

void
Commit::generateTrapEvent(ThreadID tid, Fault inst_fault)
{
    DPRINTF(Commit, "Generating trap event for [tid:%i]\n", tid);

    EventFunctionWrapper *trap = new EventFunctionWrapper(
        [this, tid]{ processTrapEvent(tid); },
        "Trap", true, Event::CPU_Tick_Pri);

    Cycles latency = std::dynamic_pointer_cast<SyscallRetryFault>(inst_fault) ?
                     cpu->syscallRetryLatency : trapLatency;

    // hardware transactional memory
    if (inst_fault != nullptr &&
        std::dynamic_pointer_cast<GenericHtmFailureFault>(inst_fault)) {
        // TODO
        // latency = default abort/restore latency
        // could also do some kind of exponential back off if desired
    }

    cpu->schedule(trap, cpu->clockEdge(latency));
    trapInFlight[tid] = true;
    thread[tid]->trapPending = true;
}

void
Commit::generateTCEvent(ThreadID tid)
{
    assert(!trapInFlight[tid]);
    DPRINTF(Commit, "Generating TC squash event for [tid:%i]\n", tid);

    tcSquash[tid] = true;
}

void
Commit::squashAll(ThreadID tid)
{
    // If we want to include the squashing instruction in the squash,
    // then use one older sequence number.
    // Hopefully this doesn't mess things up.  Basically I want to squash
    // all instructions of this thread.
    InstSeqNum squashed_inst = rob->isEmpty(tid) ?
        lastCommitedSeqNum[tid] : rob->readHeadInst(tid)->seqNum - 1;

    // All younger instructions will be squashed. Set the sequence
    // number as the youngest instruction in the ROB (0 in this case.
    // Hopefully nothing breaks.)
    youngestSeqNum[tid] = lastCommitedSeqNum[tid];

    rob->squash(squashed_inst, tid);
    changedROBNumEntries[tid] = true;

    // Send back the sequence number of the squashed instruction.
    toIEW->commitInfo[tid].doneSeqNum = squashed_inst;

    // Send back the squash signal to tell stages that they should
    // squash.
    toIEW->commitInfo[tid].squash = true;

    // Send back the rob squashing signal so other stages know that
    // the ROB is in the process of squashing.
    toIEW->commitInfo[tid].robSquashing = true;

    toIEW->commitInfo[tid].mispredictInst = NULL;
    toIEW->commitInfo[tid].squashInst = NULL;

    set(toIEW->commitInfo[tid].pc, pc[tid]);

    toIEW->commitInfo[tid].squashedStreamId = committedStreamId;
    toIEW->commitInfo[tid].squashedTargetId = committedTargetId;
}

void
Commit::squashFromTrap(ThreadID tid)
{
    squashAll(tid);

    toIEW->commitInfo[tid].isTrapSquash = true;
    toIEW->commitInfo[tid].committedPC = committedPC[tid];

    DPRINTF(Commit, "Squashing from trap, restarting at PC %s\n", *pc[tid]);

    thread[tid]->trapPending = false;
    thread[tid]->noSquashFromTC = false;
    trapInFlight[tid] = false;

    trapSquash[tid] = false;

    commitStatus[tid] = ROBSquashing;
    cpu->activityThisCycle();
}

void
Commit::squashFromTC(ThreadID tid)
{
    squashAll(tid);

    DPRINTF(Commit, "Squashing from TC, restarting at PC %s\n", *pc[tid]);

    thread[tid]->noSquashFromTC = false;
    assert(!thread[tid]->trapPending);

    commitStatus[tid] = ROBSquashing;
    cpu->activityThisCycle();

    tcSquash[tid] = false;
}

void
Commit::squashFromSquashAfter(ThreadID tid)
{
    DPRINTF(Commit, "Squashing after squash after request, "
            "restarting at PC %s\n", *pc[tid]);

    squashAll(tid);
    // Make sure to inform the fetch stage of which instruction caused
    // the squash. It'll try to re-fetch an instruction executing in
    // microcode unless this is set.
    toIEW->commitInfo[tid].squashInst = squashAfterInst[tid];
    squashAfterInst[tid] = NULL;

    commitStatus[tid] = ROBSquashing;
    cpu->activityThisCycle();
}

void
Commit::squashAfter(ThreadID tid, const DynInstPtr &head_inst)
{
    DPRINTF(Commit, "Executing squash after for [tid:%i] inst [sn:%llu]\n",
            tid, head_inst->seqNum);

    assert(!squashAfterInst[tid] || squashAfterInst[tid] == head_inst);
    commitStatus[tid] = SquashAfterPending;
    squashAfterInst[tid] = head_inst;
}

void
Commit::tick()
{
    wroteToTimeBuffer = false;
    _nextStatus = Inactive;

    if (activeThreads->empty())
        return;

    std::list<ThreadID>::iterator threads = activeThreads->begin();
    std::list<ThreadID>::iterator end = activeThreads->end();

    // Check if any of the threads are done squashing.  Change the
    // status if they are done.
    while (threads != end) {
        ThreadID tid = *threads++;

        // Clear the bit saying if the thread has committed stores
        // this cycle.
        committedStores[tid] = false;

        if (commitStatus[tid] == ROBSquashing) {

            if (rob->isDoneSquashing(tid)) {
                commitStatus[tid] = Running;
            } else {
                DPRINTF(Commit,"[tid:%i] Still Squashing, cannot commit any"
                        " insts this cycle.\n", tid);
                rob->doSquash(tid);
                toIEW->commitInfo[tid].robSquashing = true;
                wroteToTimeBuffer = true;
            }
        }
    }

    commit();

    markCompletedInsts();

    threads = activeThreads->begin();

    while (threads != end) {
        ThreadID tid = *threads++;

        if (!rob->isEmpty(tid) && rob->readHeadInst(tid)->readyToCommit()) {
            // The ROB has more instructions it can commit. Its next status
            // will be active.
            _nextStatus = Active;

            [[maybe_unused]] const DynInstPtr &inst = rob->readHeadInst(tid);

            DPRINTF(Commit,"[tid:%i] Instruction [sn:%llu] PC %s is head of"
                    " ROB and ready to commit\n",
                    tid, inst->seqNum, inst->pcState());

        } else if (!rob->isEmpty(tid)) {
            const DynInstPtr &inst = rob->readHeadInst(tid);

            ppCommitStall->notify(inst);

            DPRINTF(Commit,"[tid:%i] Can't commit, Instruction [sn:%llu] PC "
                    "%s is head of ROB and not ready\n",
                    tid, inst->seqNum, inst->pcState());
        }

        DPRINTF(Commit, "[tid:%i] ROB has %d insts & %d free entries.\n",
                tid, rob->countInsts(tid), rob->numFreeEntries(tid));
    }


    if (wroteToTimeBuffer) {
        DPRINTF(Activity, "Activity This Cycle.\n");
        cpu->activityThisCycle();
    }

    updateStatus();
}

void
Commit::handleInterrupt()
{
    // Verify that we still have an interrupt to handle
    if (!cpu->checkInterrupts(0)) {
        DPRINTF(Commit, "Pending interrupt is cleared by requestor before "
                "it got handled. Restart fetching from the orig path.\n");
        toIEW->commitInfo[0].clearInterrupt = true;
        interrupt = NoFault;
        avoidQuiesceLiveLock = true;
        return;
    }

    // Wait until all in flight instructions are finished before enterring
    // the interrupt.
    if (canHandleInterrupts && cpu->instList.empty()) {
        // Squash or record that I need to squash this cycle if
        // an interrupt needed to be handled.
        DPRINTF(Commit, "Interrupt detected.\n");

        // Clear the interrupt now that it's going to be handled
        toIEW->commitInfo[0].clearInterrupt = true;

        assert(!thread[0]->noSquashFromTC);
        thread[0]->noSquashFromTC = true;

        if (cpu->checker) {
            cpu->checker->handlePendingInt();
        }

        // CPU will handle interrupt. Note that we ignore the local copy of
        // interrupt. This is because the local copy may no longer be the
        // interrupt that the interrupt controller thinks is being handled.
        if (cpu->difftestEnabled()) {
            cpu->difftestRaiseIntr(cpu->getInterruptsNO() | (1ULL << 63));
        }

        cpu->processInterrupts(cpu->getInterrupts());

        thread[0]->noSquashFromTC = false;

        commitStatus[0] = TrapPending;

        interrupt = NoFault;

        // Generate trap squash event.
        generateTrapEvent(0, interrupt);

        avoidQuiesceLiveLock = false;
    } else {
        DPRINTF(Commit, "Interrupt pending: instruction is %sin "
                "flight, ROB is %sempty\n",
                canHandleInterrupts ? "not " : "",
                cpu->instList.empty() ? "" : "not " );
    }
}

void
Commit::propagateInterrupt()
{
    // Don't propagate intterupts if we are currently handling a trap or
    // in draining and the last observable instruction has been committed.
    if (commitStatus[0] == TrapPending || interrupt || trapSquash[0] ||
            tcSquash[0] || drainImminent)
        return;

    // Process interrupts if interrupts are enabled, not in PAL
    // mode, and no other traps or external squashes are currently
    // pending.
    // @todo: Allow other threads to handle interrupts.

    // Get any interrupt that happened
    interrupt = cpu->getInterrupts();

    // Tell fetch that there is an interrupt pending.  This
    // will make fetch wait until it sees a non PAL-mode PC,
    // at which point it stops fetching instructions.
    if (interrupt != NoFault)
        toIEW->commitInfo[0].interruptPending = true;
}

void
Commit::commit()
{
    if (FullSystem) {
        // Check if we have a interrupt and get read to handle it
        if (cpu->checkInterrupts(0))
            propagateInterrupt();
    }

    ////////////////////////////////////
    // Check for any possible squashes, handle them first
    ////////////////////////////////////
    std::list<ThreadID>::iterator threads = activeThreads->begin();
    std::list<ThreadID>::iterator end = activeThreads->end();

    int num_squashing_threads = 0;

    while (threads != end) {
        ThreadID tid = *threads++;

        // Not sure which one takes priority.  I think if we have
        // both, that's a bad sign.
        if (trapSquash[tid]) {
            assert(!tcSquash[tid]);
            squashFromTrap(tid);

            // If the thread is trying to exit (i.e., an exit syscall was
            // executed), this trapSquash was originated by the exit
            // syscall earlier. In this case, schedule an exit event in
            // the next cycle to fully terminate this thread
            if (cpu->isThreadExiting(tid))
                cpu->scheduleThreadExitEvent(tid);
        } else if (tcSquash[tid]) {
            assert(commitStatus[tid] != TrapPending);
            squashFromTC(tid);
        } else if (commitStatus[tid] == SquashAfterPending) {
            // A squash from the previous cycle of the commit stage (i.e.,
            // commitInsts() called squashAfter) is pending. Squash the
            // thread now.
            squashFromSquashAfter(tid);
        }

        // Squashed sequence number must be older than youngest valid
        // instruction in the ROB. This prevents squashes from younger
        // instructions overriding squashes from older instructions.
        if (fromIEW->squash[tid] &&
            commitStatus[tid] != TrapPending &&
            fromIEW->squashedSeqNum[tid] <= youngestSeqNum[tid]) {

            if (fromIEW->mispredictInst[tid]) {
                DPRINTF(Commit,
                    "[tid:%i] Squashing due to branch mispred "
                    "PC:%#x [sn:%llu]\n",
                    tid,
                    fromIEW->mispredictInst[tid]->pcState().instAddr(),
                    fromIEW->squashedSeqNum[tid]);
            } else {
                DPRINTF(Commit,
                    "[tid:%i] Squashing due to order violation [sn:%llu]\n",
                    tid, fromIEW->squashedSeqNum[tid]);
            }

            DPRINTF(Commit, "[tid:%i] Redirecting to PC %#x\n",
                    tid, *fromIEW->pc[tid]);

            commitStatus[tid] = ROBSquashing;

            // If we want to include the squashing instruction in the squash,
            // then use one older sequence number.
            InstSeqNum squashed_inst = fromIEW->squashedSeqNum[tid];

            if (fromIEW->includeSquashInst[tid]) {
                squashed_inst--;
            }

            // All younger instructions will be squashed. Set the sequence
            // number as the youngest instruction in the ROB.
            youngestSeqNum[tid] = squashed_inst;

            rob->squash(squashed_inst, tid);
            changedROBNumEntries[tid] = true;

            toIEW->commitInfo[tid].doneSeqNum = squashed_inst;

            toIEW->commitInfo[tid].squash = true;

            // Send back the rob squashing signal so other stages know that
            // the ROB is in the process of squashing.
            toIEW->commitInfo[tid].robSquashing = true;

            toIEW->commitInfo[tid].mispredictInst =
                fromIEW->mispredictInst[tid];
            toIEW->commitInfo[tid].branchTaken =
                fromIEW->branchTaken[tid];

            auto squashed_inst_ptr = rob->findInst(tid, squashed_inst);
            toIEW->commitInfo[tid].squashInst = squashed_inst_ptr;
            if (!squashed_inst_ptr) {
                DPRINTF(Commit,
                        "Unable to find squashed instruction in ROB\n");
            }
            toIEW->commitInfo[tid].squashedStreamId = fromIEW->squashedStreamId[tid];
            toIEW->commitInfo[tid].squashedTargetId = fromIEW->squashedTargetId[tid];

            // toIEW->commitInfo[tid].doneFsqId =
            //                         toIEW->commitInfo[tid].squashInst->getFsqId();
            if (toIEW->commitInfo[tid].mispredictInst) {
                if (toIEW->commitInfo[tid].mispredictInst->isUncondCtrl()) {
                     toIEW->commitInfo[tid].branchTaken = true;
                }
                ++stats.branchMispredicts;
            }

            set(toIEW->commitInfo[tid].pc, fromIEW->pc[tid]);
        }

        if (commitStatus[tid] == ROBSquashing) {
            num_squashing_threads++;
        }
    }

    // If commit is currently squashing, then it will have activity for the
    // next cycle. Set its next status as active.
    if (num_squashing_threads) {
        _nextStatus = Active;
    }

    if (num_squashing_threads != numThreads) {
        // If we're not currently squashing, then get instructions.
        getInsts();

        // Try to commit any instructions.
        commitInsts();
    }

    //Check for any activity
    threads = activeThreads->begin();

    while (threads != end) {
        ThreadID tid = *threads++;

        if (changedROBNumEntries[tid]) {
            toIEW->commitInfo[tid].usedROB = true;
            toIEW->commitInfo[tid].freeROBEntries = rob->numFreeEntries(tid);

            wroteToTimeBuffer = true;
            changedROBNumEntries[tid] = false;
            if (rob->isEmpty(tid))
                checkEmptyROB[tid] = true;
        }

        // ROB is only considered "empty" for previous stages if: a)
        // ROB is empty, b) there are no outstanding stores, c) IEW
        // stage has received any information regarding stores that
        // committed.
        // c) is checked by making sure to not consider the ROB empty
        // on the same cycle as when stores have been committed.
        // @todo: Make this handle multi-cycle communication between
        // commit and IEW.
        if (checkEmptyROB[tid] && rob->isEmpty(tid) &&
            !iewStage->hasStoresToWB(tid) && !committedStores[tid]) {
            checkEmptyROB[tid] = false;
            toIEW->commitInfo[tid].usedROB = true;
            toIEW->commitInfo[tid].emptyROB = true;
            toIEW->commitInfo[tid].freeROBEntries = rob->numFreeEntries(tid);
            wroteToTimeBuffer = true;
        }

    }
}

void
Commit::commitInsts()
{
    ////////////////////////////////////
    // Handle commit
    // Note that commit will be handled prior to putting new
    // instructions in the ROB so that the ROB only tries to commit
    // instructions it has in this current cycle, and not instructions
    // it is writing in during this cycle.  Can't commit and squash
    // things at the same time...
    ////////////////////////////////////

    DPRINTF(Commit, "Trying to commit instructions in the ROB.\n");

    unsigned num_committed = 0;

    DynInstPtr head_inst;

    // Commit as many instructions as possible until the commit bandwidth
    // limit is reached, or it becomes impossible to commit any more.
    while (num_committed < commitWidth) {
        // hardware transactionally memory
        // If executing within a transaction,
        // need to handle interrupts specially

        ThreadID commit_thread = getCommittingThread();

        // Check for any interrupt that we've already squashed for
        // and start processing it.
        if (interrupt != NoFault) {
            // If inside a transaction, postpone interrupts
            if (executingHtmTransaction(commit_thread)) {
                cpu->clearInterrupts(0);
                toIEW->commitInfo[0].clearInterrupt = true;
                interrupt = NoFault;
                avoidQuiesceLiveLock = true;
            } else {
                handleInterrupt();
            }
        }

        // ThreadID commit_thread = getCommittingThread();

        if (commit_thread == -1 || !rob->isHeadReady(commit_thread))
            break;

        head_inst = rob->readHeadInst(commit_thread);

        ThreadID tid = head_inst->threadNumber;

        assert(tid == commit_thread);

        DPRINTF(Commit,
                "Trying to commit head instruction, [tid:%i] [sn:%llu]\n",
                tid, head_inst->seqNum);

        // If the head instruction is squashed, it is ready to retire
        // (be removed from the ROB) at any time.
        if (head_inst->isSquashed()) {

            DPRINTF(Commit, "Retiring squashed instruction from "
                    "ROB.\n");

            rob->retireHead(commit_thread);

            ++stats.commitSquashedInsts;
            // Notify potential listeners that this instruction is squashed
            ppSquash->notify(head_inst);

            // Record that the number of ROB entries has changed.
            changedROBNumEntries[tid] = true;
        } else {
            set(pc[tid], head_inst->pcState());

            // Try to commit the head instruction.
            bool commit_success = commitHead(head_inst, num_committed);

            if (commit_success) {
                Addr branchAddr = head_inst->pcState().instAddr();
                Addr targetAddr = head_inst->pcState().clone()->as<RiscvISA::PCState>().npc();
                Addr fallThruPC = head_inst->pcState().clone()->as<RiscvISA::PCState>().getFallThruPC();
                if (targetAddr < branchAddr || dbp->loopDetector->findLoop(branchAddr)) {
                    dbp->loopDetector->update(branchAddr, targetAddr, fallThruPC);
                }
                if (targetAddr > branchAddr && head_inst->isControl()) {
                    dbp->loopDetector->setRecentForwardTakenPC(branchAddr, targetAddr);
                }

                ++num_committed;
                stats.committedInstType[tid][head_inst->opClass()]++;
                ppCommit->notify(head_inst);

                // hardware transactional memory

                // update nesting depth
                if (head_inst->isHtmStart())
                    htmStarts[tid]++;

                // sanity check
                if (head_inst->inHtmTransactionalState()) {
                    assert(executingHtmTransaction(tid));
                } else {
                    assert(!executingHtmTransaction(tid));
                }

                // update nesting depth
                if (head_inst->isHtmStop())
                    htmStops[tid]++;

                changedROBNumEntries[tid] = true;

                // Set the doneSeqNum to the youngest committed instruction.
                toIEW->commitInfo[tid].doneSeqNum = head_inst->seqNum;

                if (head_inst->getFsqId() > 1) {
                    toIEW->commitInfo[tid].doneFsqId =
                        head_inst->getFsqId() - 1;
                }
                committedStreamId = head_inst->getFsqId();
                committedTargetId = head_inst->getFtqId();

                if (tid == 0)
                    canHandleInterrupts = !head_inst->isDelayedCommit();

                // at this point store conditionals should either have
                // been completed or predicated false
                assert(!head_inst->isStoreConditional() ||
                       head_inst->isCompleted() ||
                       !head_inst->readPredicate());

                // Updates misc. registers.
                head_inst->updateMiscRegs();

                if (cpu->difftestEnabled()) {
<<<<<<< HEAD
                    cpu->difftestStep(head_inst);
=======
                    cpu->diffInfo.inst = head_inst->staticInst;
                    cpu->diffInfo.pc = &head_inst->pcState();
                    if (head_inst->numDestRegs() > 0) {
                        const auto &dest = head_inst->destRegIdx(0);
                        if ((dest.isFloatReg() || dest.isIntReg()) &&
                            !dest.isZeroReg()) {
                            cpu->diffInfo.result =
                                head_inst->getResult().asNoAssert<RegVal>();
                        }
                    }
                    cpu->diffInfo.curInstStrictOrdered =
                        head_inst->strictlyOrdered();
                    cpu->diffInfo.physEffAddr = head_inst->physEffAddr;
                    cpu->difftestStep(tid, head_inst->seqNum);
>>>>>>> d75a11b6
                }

                // Check instruction execution if it successfully commits and
                // is not carrying a fault.
                if (cpu->checker) {
                    cpu->checker->verify(head_inst);
                }

                cpu->traceFunctions(pc[tid]->instAddr());

                head_inst->staticInst->advancePC(*pc[tid]);

                // Keep track of the last sequence number commited
                lastCommitedSeqNum[tid] = head_inst->seqNum;

                // If this is an instruction that doesn't play nicely with
                // others squash everything and restart fetch
                if (head_inst->isSquashAfter())
                    squashAfter(tid, head_inst);

                if (drainPending) {
                    if (pc[tid]->microPC() == 0 && interrupt == NoFault &&
                        !thread[tid]->trapPending) {
                        // Last architectually committed instruction.
                        // Squash the pipeline, stall fetch, and use
                        // drainImminent to disable interrupts
                        DPRINTF(Drain, "Draining: %i:%s\n", tid, *pc[tid]);
                        squashAfter(tid, head_inst);
                        cpu->commitDrained(tid);
                        drainImminent = true;
                    }
                }

                bool onInstBoundary = !head_inst->isMicroop() ||
                                      head_inst->isLastMicroop() ||
                                      !head_inst->isDelayedCommit();

                if (onInstBoundary) {
                    int count = 0;
                    Addr oldpc;
                    // Make sure we're not currently updating state while
                    // handling PC events.
                    assert(!thread[tid]->noSquashFromTC &&
                           !thread[tid]->trapPending);
                    do {
                        oldpc = pc[tid]->instAddr();
                        thread[tid]->pcEventQueue.service(
                                oldpc, thread[tid]->getTC());
                        count++;
                    } while (oldpc != pc[tid]->instAddr());
                    if (count > 1) {
                        DPRINTF(Commit,
                                "PC skip function event, stopping commit\n");
                        break;
                    }
                }

                // Check if an instruction just enabled interrupts and we've
                // previously had an interrupt pending that was not handled
                // because interrupts were subsequently disabled before the
                // pipeline reached a place to handle the interrupt. In that
                // case squash now to make sure the interrupt is handled.
                //
                // If we don't do this, we might end up in a live lock
                // situation.
                if (!interrupt && avoidQuiesceLiveLock &&
                    onInstBoundary && cpu->checkInterrupts(0))
                    squashAfter(tid, head_inst);
            } else {
                DPRINTF(Commit, "Unable to commit head instruction PC:%s "
                        "[tid:%i] [sn:%llu].\n",
                        head_inst->pcState(), tid ,head_inst->seqNum);
                break;
            }
        }
    }

    DPRINTF(CommitRate, "%i\n", num_committed);
    stats.numCommittedDist.sample(num_committed);

    if (num_committed == commitWidth) {
        stats.commitEligibleSamples++;
    }
}

bool
Commit::commitHead(const DynInstPtr &head_inst, unsigned inst_num)
{
    assert(head_inst);

    ThreadID tid = head_inst->threadNumber;

    // If the instruction is not executed yet, then it will need extra
    // handling.  Signal backwards that it should be executed.
    if (!head_inst->isExecuted()) {
        // Make sure we are only trying to commit un-executed instructions we
        // think are possible.
        assert(head_inst->isNonSpeculative() || head_inst->isStoreConditional()
               || head_inst->isReadBarrier() || head_inst->isWriteBarrier()
               || head_inst->isAtomic()
               || (head_inst->isLoad() && head_inst->strictlyOrdered()));

        DPRINTF(Commit,
                "Encountered a barrier or non-speculative "
                "instruction [tid:%i] [sn:%llu] "
                "at the head of the ROB, PC %s.\n",
                tid, head_inst->seqNum, head_inst->pcState());

        if (inst_num > 0 || iewStage->hasStoresToWB(tid)) {
            DPRINTF(Commit,
                    "[tid:%i] [sn:%llu] "
                    "Waiting for all stores to writeback.\n",
                    tid, head_inst->seqNum);
            return false;
        }

        toIEW->commitInfo[tid].nonSpecSeqNum = head_inst->seqNum;

        // Change the instruction so it won't try to commit again until
        // it is executed.
        head_inst->clearCanCommit();

        if (head_inst->isLoad() && head_inst->strictlyOrdered()) {
            DPRINTF(Commit, "[tid:%i] [sn:%llu] "
                    "Strictly ordered load, PC %s.\n",
                    tid, head_inst->seqNum, head_inst->pcState());
            toIEW->commitInfo[tid].strictlyOrdered = true;
            toIEW->commitInfo[tid].strictlyOrderedLoad = head_inst;
        } else {
            ++stats.commitNonSpecStalls;
        }

        return false;
    }

    // Check if the instruction caused a fault.  If so, trap.
    Fault inst_fault = head_inst->getFault();

    // hardware transactional memory
    // if a fault occurred within a HTM transaction
    // ensure that the transaction aborts
    if (inst_fault != NoFault && head_inst->inHtmTransactionalState()) {
        // There exists a generic HTM fault common to all ISAs
        if (!std::dynamic_pointer_cast<GenericHtmFailureFault>(inst_fault)) {
            DPRINTF(HtmCpu, "%s - fault (%s) encountered within transaction"
                            " - converting to GenericHtmFailureFault\n",
            head_inst->staticInst->getName(), inst_fault->name());
            inst_fault = std::make_shared<GenericHtmFailureFault>(
                head_inst->getHtmTransactionUid(),
                HtmFailureFaultCause::EXCEPTION);
        }
        // If this point is reached and the fault inherits from the HTM fault,
        // then there is no need to raise a new fault
    }

    // Stores mark themselves as completed.
    if (!head_inst->isStore() && inst_fault == NoFault) {
        head_inst->setCompleted();
    }

    if (inst_fault != NoFault) {
        DPRINTF(Commit, "Inst [tid:%i] [sn:%llu] PC %s has a fault\n",
                tid, head_inst->seqNum, head_inst->pcState());

        if (iewStage->hasStoresToWB(tid) || inst_num > 0) {
            DPRINTF(Commit,
                    "[tid:%i] [sn:%llu] "
                    "Stores outstanding, fault must wait.\n",
                    tid, head_inst->seqNum);
            return false;
        }

        head_inst->setCompleted();

        // If instruction has faulted, let the checker execute it and
        // check if it sees the same fault and control flow.
        if (cpu->checker) {
            // Need to check the instruction before its fault is processed
            cpu->checker->verify(head_inst);
        }

        assert(!thread[tid]->noSquashFromTC);

        // Mark that we're in state update mode so that the trap's
        // execution doesn't generate extra squashes.
        thread[tid]->noSquashFromTC = true;

        // Execute the trap.  Although it's slightly unrealistic in
        // terms of timing (as it doesn't wait for the full timing of
        // the trap event to complete before updating state), it's
        // needed to update the state as soon as possible.  This
        // prevents external agents from changing any specific state
        // that the trap need.
        cpu->trap(inst_fault, tid,
                  head_inst->notAnInst() ? nullStaticInstPtr :
                      head_inst->staticInst);

        // Exit state update mode to avoid accidental updating.
        thread[tid]->noSquashFromTC = false;

        commitStatus[tid] = TrapPending;

        DPRINTF(Commit,
            "[tid:%i] [sn:%llu] Committing instruction with fault\n",
            tid, head_inst->seqNum);
        if (head_inst->traceData) {
            // We ignore ReExecution "faults" here as they are not real
            // (architectural) faults but signal flush/replays.
            if (debug::ExecFaulting
                && dynamic_cast<ReExec*>(inst_fault.get()) == nullptr) {

                head_inst->traceData->setFaulting(true);
                head_inst->traceData->setFetchSeq(head_inst->seqNum);
                head_inst->traceData->setCPSeq(thread[tid]->numOp);
                head_inst->traceData->dump();
            }
            delete head_inst->traceData;
            head_inst->traceData = NULL;
        }

        // Generate trap squash event.
        generateTrapEvent(tid, inst_fault);
        return false;
    }

    committedPC[tid] = head_inst->pcState().instAddr();

    updateComInstStats(head_inst);

    DPRINTF(Commit,
            "[tid:%i] [sn:%llu] Committing instruction with PC %s\n",
            tid, head_inst->seqNum, head_inst->pcState());
    if (head_inst->traceData) {
        head_inst->traceData->setFetchSeq(head_inst->seqNum);
        head_inst->traceData->setCPSeq(thread[tid]->numOp);
        head_inst->traceData->dump();
        delete head_inst->traceData;
        head_inst->traceData = NULL;
    }
    if (head_inst->isReturn()) {
        DPRINTF(Commit,
                "[tid:%i] [sn:%llu] Return Instruction Committed PC %s \n",
                tid, head_inst->seqNum, head_inst->pcState());
    }

    // Update the commit rename map
    for (int i = 0; i < head_inst->numDestRegs(); i++) {
        renameMap[tid]->setEntry(head_inst->flattenedDestIdx(i),
                                 head_inst->renamedDestIdx(i));
    }

    // hardware transactional memory
    // the HTM UID is purely for correctness and debugging purposes
    if (head_inst->isHtmStart())
        iewStage->setLastRetiredHtmUid(tid, head_inst->getHtmTransactionUid());

    // Finally clear the head ROB entry.
    rob->retireHead(tid);

#if TRACING_ON
    if (debug::O3PipeView) {
        head_inst->commitTick = curTick() - head_inst->fetchTick;
    }
#endif

    // If this was a store, record it for this cycle.
    if (head_inst->isStore() || head_inst->isAtomic())
        committedStores[tid] = true;

    // Return true to indicate that we have committed an instruction.
    return true;
}

void
Commit::getInsts()
{
    DPRINTF(Commit, "Getting instructions from Rename stage.\n");

    // Read any renamed instructions and place them into the ROB.
    int insts_to_process = std::min((int)renameWidth, fromRename->size);

    for (int inst_num = 0; inst_num < insts_to_process; ++inst_num) {
        const DynInstPtr &inst = fromRename->insts[inst_num];
        ThreadID tid = inst->threadNumber;

        if (!inst->isSquashed() &&
            commitStatus[tid] != ROBSquashing &&
            commitStatus[tid] != TrapPending) {
            changedROBNumEntries[tid] = true;

            DPRINTF(Commit, "[tid:%i] [sn:%llu] Inserting PC %s into ROB.\n",
                    tid, inst->seqNum, inst->pcState());

            rob->insertInst(inst);

            assert(rob->getThreadEntries(tid) <= rob->getMaxEntries(tid));

            youngestSeqNum[tid] = inst->seqNum;
        } else {
            DPRINTF(Commit, "[tid:%i] [sn:%llu] "
                    "Instruction PC %s was squashed, skipping.\n",
                    tid, inst->seqNum, inst->pcState());
        }
    }
}

void
Commit::markCompletedInsts()
{
    // Grab completed insts out of the IEW instruction queue, and mark
    // instructions completed within the ROB.
    for (int inst_num = 0; inst_num < fromIEW->size; ++inst_num) {
        assert(fromIEW->insts[inst_num]);
        if (!fromIEW->insts[inst_num]->isSquashed()) {
            DPRINTF(Commit, "[tid:%i] Marking PC %s, [sn:%llu] ready "
                    "within ROB.\n",
                    fromIEW->insts[inst_num]->threadNumber,
                    fromIEW->insts[inst_num]->pcState(),
                    fromIEW->insts[inst_num]->seqNum);

            // Mark the instruction as ready to commit.
            fromIEW->insts[inst_num]->setCanCommit();
        }
    }
}

void
Commit::updateComInstStats(const DynInstPtr &inst)
{
    ThreadID tid = inst->threadNumber;

    if (!inst->isMicroop() || inst->isLastMicroop())
        stats.instsCommitted[tid]++;
    stats.opsCommitted[tid]++;

    // To match the old model, don't count nops and instruction
    // prefetches towards the total commit count.
    if (!inst->isNop() && !inst->isInstPrefetch()) {
        cpu->instDone(tid, inst);
    }

    //
    //  Control Instructions
    //
    //
    if (inst->isControl()) {
        bool mispred = inst->mispredicted();
        std::unique_ptr<PCStateBase> tmp_next_pc(inst->pcState().clone());
        inst->staticInst->advancePC(*tmp_next_pc);
        // add if taken
        if (tmp_next_pc->instAddr() != inst->fallThruPC) {
            BranchInfo temp = {inst->pcState().instAddr(),
                               tmp_next_pc->instAddr()};
            if (branchLog.size() >= 20) {
                branchLog.pop_front();
            }
            branchLog.push_back(temp);
        }
        // tracing recent taken branches
        DPRINTF(DecoupleBP, "Control inst %lu, PC: %#lx -> target: %#lx\n",
                inst->seqNum, inst->pcState().instAddr(),
                tmp_next_pc->instAddr());
        DPRINTF(DecoupleBP, "mispredicted: %i, pred taken: %i\n", mispred,
                inst->readPredTaken());
        DPRINTF(DecoupleBP, "Start print branch logs\n");
        for (auto it : branchLog) {
            DPRINTF(DecoupleBP, "control pc: %#lx -> target pc: %#lx\n,",
                    it.pc, it.target);
        }
        DPRINTF(DecoupleBP, "End\n");
        
       
        stats.branches[tid]++;
    }

    //
    //  Memory references
    //
    if (inst->isMemRef()) {
        stats.memRefs[tid]++;

        if (inst->isLoad()) {
            stats.loads[tid]++;
        }

        if (inst->isAtomic()) {
            stats.amos[tid]++;
        }
    }

    if (inst->isFullMemBarrier()) {
        stats.membars[tid]++;
    }

    // Integer Instruction
    if (inst->isInteger())
        stats.integer[tid]++;

    // Floating Point Instruction
    if (inst->isFloating())
        stats.floating[tid]++;
    // Vector Instruction
    if (inst->isVector())
        stats.vectorInstructions[tid]++;

    // Function Calls
    if (inst->isCall())
        stats.functionCalls[tid]++;

}

////////////////////////////////////////
//                                    //
//  SMT COMMIT POLICY MAINTAINED HERE //
//                                    //
////////////////////////////////////////
ThreadID
Commit::getCommittingThread()
{
    if (numThreads > 1) {
        switch (commitPolicy) {
          case CommitPolicy::RoundRobin:
            return roundRobin();

          case CommitPolicy::OldestReady:
            return oldestReady();

          default:
            return InvalidThreadID;
        }
    } else {
        assert(!activeThreads->empty());
        ThreadID tid = activeThreads->front();

        if (commitStatus[tid] == Running ||
            commitStatus[tid] == Idle ||
            commitStatus[tid] == FetchTrapPending) {
            return tid;
        } else {
            return InvalidThreadID;
        }
    }
}

ThreadID
Commit::roundRobin()
{
    std::list<ThreadID>::iterator pri_iter = priority_list.begin();
    std::list<ThreadID>::iterator end      = priority_list.end();

    while (pri_iter != end) {
        ThreadID tid = *pri_iter;

        if (commitStatus[tid] == Running ||
            commitStatus[tid] == Idle ||
            commitStatus[tid] == FetchTrapPending) {

            if (rob->isHeadReady(tid)) {
                priority_list.erase(pri_iter);
                priority_list.push_back(tid);

                return tid;
            }
        }

        pri_iter++;
    }

    return InvalidThreadID;
}

ThreadID
Commit::oldestReady()
{
    unsigned oldest = 0;
    unsigned oldest_seq_num = 0;
    bool first = true;

    std::list<ThreadID>::iterator threads = activeThreads->begin();
    std::list<ThreadID>::iterator end = activeThreads->end();

    while (threads != end) {
        ThreadID tid = *threads++;

        if (!rob->isEmpty(tid) &&
            (commitStatus[tid] == Running ||
             commitStatus[tid] == Idle ||
             commitStatus[tid] == FetchTrapPending)) {

            if (rob->isHeadReady(tid)) {

                const DynInstPtr &head_inst = rob->readHeadInst(tid);

                if (first) {
                    oldest = tid;
                    oldest_seq_num = head_inst->seqNum;
                    first = false;
                } else if (head_inst->seqNum < oldest_seq_num) {
                    oldest = tid;
                    oldest_seq_num = head_inst->seqNum;
                }
            }
        }
    }

    if (!first) {
        return oldest;
    } else {
        return InvalidThreadID;
    }
}

} // namespace o3
} // namespace gem5<|MERGE_RESOLUTION|>--- conflicted
+++ resolved
@@ -1096,9 +1096,6 @@
                 head_inst->updateMiscRegs();
 
                 if (cpu->difftestEnabled()) {
-<<<<<<< HEAD
-                    cpu->difftestStep(head_inst);
-=======
                     cpu->diffInfo.inst = head_inst->staticInst;
                     cpu->diffInfo.pc = &head_inst->pcState();
                     if (head_inst->numDestRegs() > 0) {
@@ -1113,7 +1110,6 @@
                         head_inst->strictlyOrdered();
                     cpu->diffInfo.physEffAddr = head_inst->physEffAddr;
                     cpu->difftestStep(tid, head_inst->seqNum);
->>>>>>> d75a11b6
                 }
 
                 // Check instruction execution if it successfully commits and
