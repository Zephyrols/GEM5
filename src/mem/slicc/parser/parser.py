--- conflicted
+++ resolved
@@ -540,21 +540,8 @@
         try:
             print "parsing ",filename
             results = yacc.parse(file(filename, 'r').read())
-<<<<<<< HEAD
         except (TokenError, ParseError), e:
             sys.exit("%s: %s:%d" % (e, filename, e.token.lineno))
-=======
-        except (ParseError,TokenError), e:
-            print "File ",filename," ",e
-            raise e
-        #except ParseError, e:
-        #    print "File ",filename," "e
-        #    raise e, tuple([filename] + [ i for i in e ])
-
-        #except ParseError, e:
-        #    print e
->>>>>>> 867269bc
-
             
         for result in results:
             result.add(hh, cc)
