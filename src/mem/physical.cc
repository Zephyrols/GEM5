--- conflicted
+++ resolved
@@ -489,11 +489,6 @@
 {
     const uint32_t chunk_size = 16384;
 
-<<<<<<< HEAD
-    int fd = open(filepath.c_str(), O_RDWR);
-    // mmap memoryfile
-    if (!hasGzipMagic(fd)) {
-=======
     int fd = open(filepath.c_str(), O_RDONLY);
     fatal_if(fd < 0,
                 "Failed to open file %s.\n"
@@ -504,7 +499,7 @@
     if (!hasGzipMagic(fd)) {
         close(fd);
         fd = open(filepath.c_str(), O_RDWR);
->>>>>>> d75a11b6
+
         assert(mapToRawCpt &&
                "When using raw checkpoint, the memory must be directly mapped "
                "to it to speed up init\n");
@@ -521,19 +516,6 @@
         fatal_if(off < 0, "Failed to determine size of file %s.\n", filepath);
         auto file_len = static_cast<size_t>(off);
 
-<<<<<<< HEAD
-        backingStore[store_id].pmem =
-            (uint8_t*)mmap(NULL, file_len, PROT_READ | PROT_WRITE, MAP_PRIVATE, fd, 0);
-
-        assert(backingStore[store_id].pmem != MAP_FAILED);
-
-        inform("mmap %s to %#lx, setting backing store pointer to it",
-            filepath, (uint64_t)backingStore[store_id].pmem);
-
-        // For Difftest copy memory
-        pmemStart = backingStore[store_id].pmem;
-        pmemSize = file_len;
-=======
         if (file_len < size) {
             // small file -> anonymous map + file copy
             backingStore[store_id].pmem = (uint8_t *)mmap(
@@ -558,7 +540,6 @@
         // For Difftest copy memory
         pmemStart = backingStore[store_id].pmem;
         pmemSize = std::max(file_len, size);
->>>>>>> d75a11b6
 
         inform("First 4 bytes are 0x%x 0x%x 0x%x 0x%x\n",
             pmemStart[0],pmemStart[1],pmemStart[2],pmemStart[3]);
