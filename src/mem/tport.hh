--- conflicted
+++ resolved
@@ -114,13 +114,8 @@
 
   public:
 
-<<<<<<< HEAD
-    SimpleTimingPort(std::string pname)
-        : Port(pname), sendEvent(this), drainEvent(NULL)
-=======
     SimpleTimingPort(std::string pname, MemObject *_owner = NULL)
-        : Port(pname, _owner), outTiming(0), drainEvent(NULL)
->>>>>>> bfd5eb2b
+        : Port(pname, _owner), sendEvent(this), drainEvent(NULL)
     {}
 
     /** Hook for draining timing accesses from the system.  The
