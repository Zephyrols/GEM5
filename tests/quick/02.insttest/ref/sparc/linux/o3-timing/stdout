Begining test of difficult SPARC instructions...
LDSTUB:		Passed
SWAP:		Passed
CAS FAIL:	Passed
CAS WORK:	Passed
CASX FAIL:	Passed
CASX WORK:	Passed
LDTX:		Passed
LDTW:		Passed
STTW:		Passed
Done
M5 Simulator System

Copyright (c) 2001-2006
The Regents of The University of Michigan
All Rights Reserved


<<<<<<< HEAD
M5 compiled Apr 13 2007 13:56:34
M5 started Fri Apr 13 13:56:35 2007
M5 executing on ahchoo.blinky.homelinux.org
command line: build/SPARC_SE/m5.fast -d build/SPARC_SE/tests/fast/quick/02.insttest/sparc/linux/o3-timing tests/run.py quick/02.insttest/sparc/linux/o3-timing
Global frequency set at 1000000000000 ticks per second
Exiting @ tick 1421207 because target called exit()
=======
M5 compiled Apr 22 2007 20:15:56
M5 started Sun Apr 22 20:26:05 2007
M5 executing on zamp.eecs.umich.edu
command line: build/SPARC_SE/m5.fast -d build/SPARC_SE/tests/fast/quick/02.insttest/sparc/linux/o3-timing tests/run.py quick/02.insttest/sparc/linux/o3-timing
Global frequency set at 1000000000000 ticks per second
Exiting @ tick 13345500 because target called exit()
>>>>>>> 46f6fa8b
<|MERGE_RESOLUTION|>--- conflicted
+++ resolved
@@ -16,18 +16,9 @@
 All Rights Reserved
 
 
-<<<<<<< HEAD
-M5 compiled Apr 13 2007 13:56:34
-M5 started Fri Apr 13 13:56:35 2007
-M5 executing on ahchoo.blinky.homelinux.org
-command line: build/SPARC_SE/m5.fast -d build/SPARC_SE/tests/fast/quick/02.insttest/sparc/linux/o3-timing tests/run.py quick/02.insttest/sparc/linux/o3-timing
-Global frequency set at 1000000000000 ticks per second
-Exiting @ tick 1421207 because target called exit()
-=======
 M5 compiled Apr 22 2007 20:15:56
 M5 started Sun Apr 22 20:26:05 2007
 M5 executing on zamp.eecs.umich.edu
 command line: build/SPARC_SE/m5.fast -d build/SPARC_SE/tests/fast/quick/02.insttest/sparc/linux/o3-timing tests/run.py quick/02.insttest/sparc/linux/o3-timing
 Global frequency set at 1000000000000 ticks per second
-Exiting @ tick 13345500 because target called exit()
->>>>>>> 46f6fa8b
+Exiting @ tick 13345500 because target called exit()