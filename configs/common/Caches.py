# Copyright (c) 2012 ARM Limited
# Copyright (c) 2020 Barkhausen Institut
# All rights reserved.
#
# The license below extends only to copyright in the software and shall
# not be construed as granting a license to any other intellectual
# property including but not limited to intellectual property relating
# to a hardware implementation of the functionality of the software
# licensed hereunder.  You may use the software subject to the license
# terms below provided that you ensure that this notice is replicated
# unmodified and in its entirety in all distributions of the software,
# modified or unmodified, in source code or in binary form.
#
# Copyright (c) 2006-2007 The Regents of The University of Michigan
# All rights reserved.
#
# Redistribution and use in source and binary forms, with or without
# modification, are permitted provided that the following conditions are
# met: redistributions of source code must retain the above copyright
# notice, this list of conditions and the following disclaimer;
# redistributions in binary form must reproduce the above copyright
# notice, this list of conditions and the following disclaimer in the
# documentation and/or other materials provided with the distribution;
# neither the name of the copyright holders nor the names of its
# contributors may be used to endorse or promote products derived from
# this software without specific prior written permission.
#
# THIS SOFTWARE IS PROVIDED BY THE COPYRIGHT HOLDERS AND CONTRIBUTORS
# "AS IS" AND ANY EXPRESS OR IMPLIED WARRANTIES, INCLUDING, BUT NOT
# LIMITED TO, THE IMPLIED WARRANTIES OF MERCHANTABILITY AND FITNESS FOR
# A PARTICULAR PURPOSE ARE DISCLAIMED. IN NO EVENT SHALL THE COPYRIGHT
# OWNER OR CONTRIBUTORS BE LIABLE FOR ANY DIRECT, INDIRECT, INCIDENTAL,
# SPECIAL, EXEMPLARY, OR CONSEQUENTIAL DAMAGES (INCLUDING, BUT NOT
# LIMITED TO, PROCUREMENT OF SUBSTITUTE GOODS OR SERVICES; LOSS OF USE,
# DATA, OR PROFITS; OR BUSINESS INTERRUPTION) HOWEVER CAUSED AND ON ANY
# THEORY OF LIABILITY, WHETHER IN CONTRACT, STRICT LIABILITY, OR TORT
# (INCLUDING NEGLIGENCE OR OTHERWISE) ARISING IN ANY WAY OUT OF THE USE
# OF THIS SOFTWARE, EVEN IF ADVISED OF THE POSSIBILITY OF SUCH DAMAGE.

from m5.defines import buildEnv
from m5.objects import *

# Base implementations of L1, L2, IO and TLB-walker caches. There are
# used in the regressions and also as base components in the
# system-configuration scripts. The values are meant to serve as a
# starting point, and specific parameters can be overridden in the
# specific instantiations.

class L1Cache(Cache):
    assoc = 2
    tag_latency = 2
    data_latency = 2
    response_latency = 2
    mshrs = 4
    tgts_per_mshr = 20

class L1_ICache(L1Cache):
    is_read_only = True
    # Writeback clean lines as well
    writeback_clean = True
    tag_latency = 1
    data_latency = 1
    response_latency = 1
    mshrs = 2

class L1_DCache(L1Cache):
    tag_latency = 1
    data_latency = 1
    response_latency = 1
    mshrs = 16
<<<<<<< HEAD
=======
    # always writeback clean when lower level is exclusive
    writeback_clean = True
>>>>>>> d75a11b6

class L2Cache(Cache):
    tag_latency = 2
    data_latency = 4
<<<<<<< HEAD
    response_latency = 4
    mshrs = 64
    tgts_per_mshr = 20
    clusivity='mostly_excl'
=======
    response_latency = 20
    mshrs = 32
    tgts_per_mshr = 20
    clusivity='mostly_excl'
    prefetch_on_access = True
    # always writeback clean when lower level is exclusive
    writeback_clean = True
>>>>>>> d75a11b6

class L3Cache(Cache):
    tag_latency = 2
    data_latency = 4
<<<<<<< HEAD
    response_latency = 4
    mshrs = 64
    tgts_per_mshr = 20
    clusivity='mostly_excl'
=======
    response_latency = 30
    mshrs = 64
    tgts_per_mshr = 20
    clusivity='mostly_excl'
    writeback_clean = False
>>>>>>> d75a11b6

class IOCache(Cache):
    assoc = 8
    tag_latency = 50
    data_latency = 50
    response_latency = 50
    mshrs = 20
    size = '1kB'
    tgts_per_mshr = 12

class PageTableWalkerCache(Cache):
    assoc = 2
    tag_latency = 2
    data_latency = 2
    response_latency = 2
    mshrs = 10
    size = '1kB'
    tgts_per_mshr = 12

    # the x86 table walker actually writes to the table-walker cache
    if buildEnv['TARGET_ISA'] in ['x86', 'riscv']:
        is_read_only = False
    else:
        is_read_only = True
        # Writeback clean lines as well
        writeback_clean = True<|MERGE_RESOLUTION|>--- conflicted
+++ resolved
@@ -68,21 +68,12 @@
     data_latency = 1
     response_latency = 1
     mshrs = 16
-<<<<<<< HEAD
-=======
     # always writeback clean when lower level is exclusive
     writeback_clean = True
->>>>>>> d75a11b6
 
 class L2Cache(Cache):
     tag_latency = 2
     data_latency = 4
-<<<<<<< HEAD
-    response_latency = 4
-    mshrs = 64
-    tgts_per_mshr = 20
-    clusivity='mostly_excl'
-=======
     response_latency = 20
     mshrs = 32
     tgts_per_mshr = 20
@@ -90,23 +81,15 @@
     prefetch_on_access = True
     # always writeback clean when lower level is exclusive
     writeback_clean = True
->>>>>>> d75a11b6
 
 class L3Cache(Cache):
     tag_latency = 2
     data_latency = 4
-<<<<<<< HEAD
-    response_latency = 4
-    mshrs = 64
-    tgts_per_mshr = 20
-    clusivity='mostly_excl'
-=======
     response_latency = 30
     mshrs = 64
     tgts_per_mshr = 20
     clusivity='mostly_excl'
     writeback_clean = False
->>>>>>> d75a11b6
 
 class IOCache(Cache):
     assoc = 8
